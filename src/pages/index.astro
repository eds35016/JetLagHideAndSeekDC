--- conflicted
+++ resolved
@@ -38,14 +38,10 @@
                         <div
                             class="flex flex-shrink max-w-fit z-[1030] absolute left-4 right-0 m-auto group-[.fullscreen]:hidden"
                         >
-<<<<<<< HEAD
                             <PlacePicker
-                                client:load
+                                client:only
                                 className="m-4 overflow-hidden"
                             />
-=======
-                            <PlacePicker client:only className="m-4 overflow-hidden" />
->>>>>>> 3629ef7d
                         </div>
                         <div
                             class="bottom-5 right-2 mx-auto mb-2 w-fit absolute z-[1030] group-[.fullscreen]:hidden"
