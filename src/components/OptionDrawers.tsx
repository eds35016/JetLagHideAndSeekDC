import { useStore } from "@nanostores/react";
import { useEffect, useState } from "react";
import { toast } from "react-toastify";

import {
    Drawer,
    DrawerContent,
    DrawerDescription,
    DrawerHeader,
    DrawerTitle,
    DrawerTrigger,
} from "@/components/ui/drawer";
import {
    additionalMapGeoLocations,
    animateMapMovements,
    autoSave,
    autoZoom,
    defaultUnit,
    disabledStations,
    displayHidingZonesOptions,
    followMe,
    hiderMode,
    hidingRadius,
    hidingZone,
    highlightTrainLines,
    leafletMapContext,
    mapGeoJSON,
    mapGeoLocation,
    pastebinApiKey,
    planningModeEnabled,
    polyGeoJSON,
    questions,
    save,
    thunderforestApiKey,
    triggerLocalRefresh,
} from "@/lib/context";
import {
    cn,
    compress,
    decompress,
    fetchFromPastebin,
    uploadToPastebin,
} from "@/lib/utils";
import { questionsSchema } from "@/maps/schema";

import { LatitudeLongitude } from "./LatLngPicker";
import { Button } from "./ui/button";
import { Checkbox } from "./ui/checkbox";
import { Input } from "./ui/input";
import { Label } from "./ui/label";
import { Separator } from "./ui/separator";
import {
    SidebarMenu,
    SidebarMenuButton,
    SidebarMenuItem,
} from "./ui/sidebar-l";
import { UnitSelect } from "./UnitSelect";

const HIDING_ZONE_URL_PARAM = "hz";
const HIDING_ZONE_COMPRESSED_URL_PARAM = "hzc";

export const OptionDrawers = ({ className }: { className?: string }) => {
    useStore(triggerLocalRefresh);
    const $defaultUnit = useStore(defaultUnit);
    const $highlightTrainLines = useStore(highlightTrainLines);
    const $animateMapMovements = useStore(animateMapMovements);
    const $autoZoom = useStore(autoZoom);
    const $hiderMode = useStore(hiderMode);
    const $hidingRadius = useStore(hidingRadius);
    const $autoSave = useStore(autoSave);
    const $hidingZone = useStore(hidingZone);
    const $planningMode = useStore(planningModeEnabled);
    const $thunderforestApiKey = useStore(thunderforestApiKey);
<<<<<<< HEAD
    const $followMe = useStore(followMe);
=======
    const $pastebinApiKey = useStore(pastebinApiKey);
>>>>>>> 872290bc
    const [isInstructionsOpen, setInstructionsOpen] = useState(false);
    const [isOptionsOpen, setOptionsOpen] = useState(false);

    useEffect(() => {
        const params = new URL(window.location.toString()).searchParams;
        const hidingZoneOld = params.get(HIDING_ZONE_URL_PARAM);
        const hidingZoneCompressed = params.get(
            HIDING_ZONE_COMPRESSED_URL_PARAM,
        );
        const pastebinId = params.get("pb");

        if (hidingZoneOld !== null) {
            // Legacy base64 encoding
            try {
                loadHidingZone(atob(hidingZoneOld));
                // Remove hiding zone parameter after initial load
                window.history.replaceState({}, "", window.location.pathname);
            } catch (e) {
                toast.error(`Invalid hiding zone settings: ${e}`);
            }
        } else if (hidingZoneCompressed !== null) {
            // Modern compressed format
            decompress(hidingZoneCompressed).then((data) => {
                try {
                    loadHidingZone(data);
                    // Remove hiding zone parameter after initial load
                    window.history.replaceState(
                        {},
                        "",
                        window.location.pathname,
                    );
                } catch (e) {
                    toast.error(`Invalid hiding zone settings: ${e}`);
                }
            });
        } else if (pastebinId !== null) {
            fetchFromPastebin(pastebinId)
                .then((data) => {
                    try {
                        loadHidingZone(data);
                        // Remove pb parameter after initial load
                        window.history.replaceState(
                            {},
                            "",
                            window.location.pathname,
                        );
                        toast.success(
                            "Successfully loaded data from Pastebin link!",
                        );
                    } catch (e) {
                        toast.error(`Invalid data from Pastebin: ${e}`);
                    }
                })
                .catch((error) => {
                    console.error("Failed to fetch from Pastebin:", error);
                    toast.error(
                        `Failed to load from Pastebin: ${error.message}`,
                    );
                });
        }
    }, []);

    const loadHidingZone = (hidingZone: string) => {
        try {
            const geojson = JSON.parse(hidingZone);

            if (
                geojson.properties &&
                geojson.properties.isHidingZone === true
            ) {
                questions.set(
                    questionsSchema.parse(geojson.properties.questions ?? []),
                );
                mapGeoLocation.set(geojson);
                mapGeoJSON.set(null);
                polyGeoJSON.set(null);

                if (geojson.alternateLocations) {
                    additionalMapGeoLocations.set(geojson.alternateLocations);
                } else {
                    additionalMapGeoLocations.set([]);
                }
            } else {
                if (geojson.questions) {
                    questions.set(questionsSchema.parse(geojson.questions));
                    delete geojson.questions;

                    mapGeoJSON.set(geojson);
                    polyGeoJSON.set(geojson);
                } else {
                    questions.set([]);
                    mapGeoJSON.set(geojson);
                    polyGeoJSON.set(geojson);
                }
            }

            if (
                geojson.disabledStations !== null &&
                geojson.disabledStations.constructor === Array
            ) {
                disabledStations.set(geojson.disabledStations);
            }

            if (geojson.hidingRadius !== null) {
                hidingRadius.set(geojson.hidingRadius);
            }

            if (geojson.zoneOptions) {
                displayHidingZonesOptions.set(geojson.zoneOptions ?? []);
            }

            toast.success("Hiding zone loaded successfully", {
                autoClose: 2000,
            });
        } catch (e) {
            toast.error(`Invalid hiding zone settings: ${e}`);
        }
    };

    return (
        <div
            className={cn(
                "flex justify-end gap-2 max-[412px]:!mb-4 max-[340px]:flex-col",
                className,
            )}
        >
            <Button
                className="shadow-md"
                onClick={async () => {
                    const hidingZoneString = JSON.stringify($hidingZone);
                    let compressedData;
                    try {
                        compressedData = await compress(hidingZoneString);
                    } catch (error) {
                        console.error("Compression failed:", error);
                        toast.error(`Failed to prepare data for sharing`);
                        return;
                    }

                    const baseUrl = `${window.location.protocol}//${window.location.host}${window.location.pathname}`;
                    let shareUrl = `${baseUrl}?${HIDING_ZONE_COMPRESSED_URL_PARAM}=${compressedData}`;

                    if (shareUrl.length > 2000) {
                        if (!$pastebinApiKey) {
                            toast.error(
                                "Data is too large for a URL. Please enter a Pastebin API key in Options to share via Pastebin.",
                            );
                            return;
                        }
                        try {
                            toast.info(
                                "Data is large, attempting to share via Pastebin...",
                            );
                            const pastebinUrl = await uploadToPastebin(
                                $pastebinApiKey,
                                hidingZoneString,
                            );
                            const pasteId = pastebinUrl.substring(
                                pastebinUrl.lastIndexOf("/") + 1,
                            );
                            shareUrl = `${baseUrl}?pb=${pasteId}`;
                            toast.success(
                                "Successfully uploaded to Pastebin! URL is ready to be shared.",
                            );
                        } catch (error) {
                            console.error("Pastebin upload failed:", error);
                            toast.error(
                                `Pastebin upload failed. Please check your API key and try again.`,
                            );
                            return;
                        }
                    }

                    // Show platform native share sheet if possible
                    if (navigator.share) {
                        navigator
                            .share({
                                title: document.title,
                                url: shareUrl,
                            })
                            .catch(() =>
                                toast.error(
                                    "Failed to share via OS. If data is very large, ensure Pastebin settings are correct.",
                                ),
                            );
                    } else if (!navigator || !navigator.clipboard) {
                        return toast.error(
                            `Clipboard not supported. Try manually copying/pasting: ${shareUrl}`,
                            { className: "p-0 w-[1000px]" },
                        );
                    } else {
                        navigator.clipboard.writeText(shareUrl);
                        toast.success("Hiding zone URL copied to clipboard", {
                            autoClose: 2000,
                        });
                    }
                }}
            >
                Share
            </Button>
            <Drawer
                open={isInstructionsOpen}
                onOpenChange={setInstructionsOpen}
            >
                <DrawerTrigger className="w-24" asChild>
                    <Button className="w-24 shadow-md">Instructions</Button>
                </DrawerTrigger>
                <DrawerContent>
                    <div className="flex flex-col items-center gap-4 mb-1">
                        <DrawerHeader>
                            <DrawerTitle className="text-4xl font-semibold font-poppins">
                                Instructions
                            </DrawerTitle>
                        </DrawerHeader>
                        <div className="px-12 pb-2 max-w-[1000px] text-center overflow-y-scroll max-h-[40vh] font-oxygen">
                            <DrawerDescription className="mb-2">
                                Map Generator for Jet Lag The Game: Hide and
                                Seek is intended for those who have purchased
                                the Jet Lag Home Game. However, it is not
                                affiliated with them in any way.
                            </DrawerDescription>
                            <p className="mb-3">
                                At the beginning of the game, all players should
                                coordinate the bounds of the game (Japan for the
                                original Hide and Seek). You can choose a
                                location at the top of the map (e.g. city,
                                county, state, country...) or draw it on the map
                                (look at the bottom left of the map). This can
                                be easily shared through the{" "}
                                <a
                                    onClick={() => {
                                        setOptionsOpen(true);
                                        setInstructionsOpen(false);
                                    }}
                                    className="text-blue-500 cursor-pointer"
                                >
                                    options menu
                                </a>{" "}
                                at the bottom right of the screen. You may want
                                to change the default unit from miles in that
                                menu. You can also choose to highlight train
                                lines on the map in that menu.
                            </p>
                            <p className="mb-3">
                                Hiders should enable &ldquo;Hider Mode&rdquo; in
                                that menu. This will allow the hider to set
                                their location and have all questions be
                                automatically answered according to that
                                location. Not only will this make filling the
                                maps for hiders incredibly easy, but it will
                                also prevent any conflicting information between
                                the hider and the seekers.
                            </p>
                            <p className="mb-3">
                                Whenever a question is asked, you should add it
                                to the map immediately. This can be done most
                                trivially by right clicking on the map in
                                desktop or long pressing on the map in mobile.
                                Choose the question from the dropdown and a
                                marker will appear where you clicked. Move that
                                to the location where you asked the question.
                                Alternatively you could click the marker and
                                click the &ldquo;Current&rdquo; button for the
                                marker to be moved to your physical location.
                                You can also add a question through the question
                                sidebar (left side of the screen, open it on the
                                top left). The sidebar will display all the
                                questions in an organized manner instead of
                                requiring a click on each marker to see each
                                question.
                            </p>
                            <p className="mb-3">
                                Seekers can also enable hiding zone mode by
                                clicking the thumbtack on the top-right of the
                                map. This will display all possible hiding zones
                                (circles with a {$hidingRadius} mile radius
                                around a train station) that the hider could be
                                in on the map in green. Hiding zone mode must be
                                enabled for questions that deal with hiding
                                zones (i.e., station starts with same letter).
                                All hiding zones will also be listed in the
                                &ldquo;Hiding Zone&rdquo; sidebar, accessible
                                from the top-right of the map.
                            </p>
                            <p className="mb-3">
                                If you encounter any bugs or have any feature
                                requests, please report them at the{" "}
                                <a
                                    href="https://github.com/taibeled/JetLagHideAndSeek/issues"
                                    className="text-blue-500 cursor-pointer"
                                >
                                    GitHub repository
                                </a>
                                . If you appreciate this project, you can also
                                leave a star there.
                            </p>
                        </div>
                    </div>
                </DrawerContent>
            </Drawer>
            <Drawer open={isOptionsOpen} onOpenChange={setOptionsOpen}>
                <DrawerTrigger className="w-24" asChild>
                    <Button className="w-24 shadow-md">Options</Button>
                </DrawerTrigger>
                <DrawerContent>
                    <div className="flex flex-col items-center gap-4 mb-4">
                        <DrawerHeader>
                            <DrawerTitle className="text-4xl font-semibold font-poppins">
                                Options
                            </DrawerTitle>
                        </DrawerHeader>
                        <div className="overflow-y-scroll max-h-[40vh] flex flex-col items-center gap-4 max-w-[1000px] px-12">
                            <div className="flex flex-row max-[330px]:flex-col gap-4">
                                <Button
                                    onClick={() => {
                                        if (!navigator || !navigator.clipboard)
                                            return toast.error(
                                                "Clipboard not supported",
                                            );
                                        navigator.clipboard.writeText(
                                            JSON.stringify($hidingZone),
                                        );
                                        toast.success(
                                            "Hiding zone copied successfully",
                                            {
                                                autoClose: 2000,
                                            },
                                        );
                                    }}
                                >
                                    Copy Hiding Zone
                                </Button>
                                <Button
                                    onClick={() => {
                                        if (!navigator || !navigator.clipboard)
                                            return toast.error(
                                                "Clipboard not supported",
                                            );
                                        navigator.clipboard
                                            .readText()
                                            .then(loadHidingZone);
                                    }}
                                >
                                    Paste Hiding Zone
                                </Button>
                            </div>
                            <Separator className="bg-slate-300 w-[280px]" />
                            <Label>Default Unit</Label>
                            <UnitSelect
                                unit={$defaultUnit}
                                onChange={defaultUnit.set}
                            />
                            <Separator className="bg-slate-300 w-[280px]" />
                            <div className="flex flex-row items-center gap-2">
                                <label className="text-2xl font-semibold font-poppins">
                                    Animate map movements?
                                </label>
                                <Checkbox
                                    checked={$animateMapMovements}
                                    onCheckedChange={() => {
                                        animateMapMovements.set(
                                            !$animateMapMovements,
                                        );
                                    }}
                                />
                            </div>
                            {$highlightTrainLines && (
                                <Separator className="bg-slate-300 w-[280px]" />
                            )}
                            <div className="flex flex-row items-center gap-2">
                                <label className="text-2xl font-semibold font-poppins">
                                    Highlight train lines?
                                </label>
                                <Checkbox
                                    checked={$highlightTrainLines}
                                    onCheckedChange={() => {
                                        const willBeEnabled =
                                            !$highlightTrainLines;
                                        if (
                                            willBeEnabled &&
                                            !$thunderforestApiKey
                                        ) {
                                            toast.warn(
                                                "A Thunderforest API key is required to highlight train lines. Please add one in the options below.",
                                            );
                                        }
                                        highlightTrainLines.set(willBeEnabled);
                                    }}
                                />
                            </div>
                            {$highlightTrainLines && (
                                <>
                                    <div className="flex flex-col items-center gap-2">
                                        <Label>Thunderforest API Key</Label>
                                        <Input
                                            type="text"
                                            value={$thunderforestApiKey}
                                            onChange={(e) =>
                                                thunderforestApiKey.set(
                                                    e.target.value,
                                                )
                                            }
                                            placeholder="Enter your Thunderforest API key"
                                        />
                                        <p className="text-xs text-gray-500">
                                            Needed for highlighting train lines.
                                            Create a key{" "}
                                            <a
                                                href="https://manage.thunderforest.com/users/sign_up?price=hobby-project-usd"
                                                target="_blank"
                                                rel="noopener noreferrer"
                                                className="text-blue-500 cursor-pointer"
                                            >
                                                here.
                                            </a>{" "}
                                            Don&apos;t worry, it&apos;s free.
                                        </p>
                                    </div>
                                    <Separator className="bg-slate-300 w-[280px]" />{" "}
                                </>
                            )}
                            <Separator className="bg-slate-300 w-[280px]" />
                            <div className="flex flex-col items-center gap-2">
                                <Label>Pastebin API Key</Label>
                                <Input
                                    type="text"
                                    value={$pastebinApiKey}
                                    onChange={(e) =>
                                        pastebinApiKey.set(e.target.value)
                                    }
                                    placeholder="Enter your Pastebin API key"
                                />
                                <p className="text-xs text-gray-500">
                                    Needed for sharing large game data. Create a
                                    key{" "}
                                    <a
                                        href="https://pastebin.com/doc_api"
                                        target="_blank"
                                        rel="noopener noreferrer"
                                        className="text-blue-500 cursor-pointer"
                                    >
                                        here
                                    </a>
                                    .
                                </p>
                            </div>
                            <Separator className="bg-slate-300 w-[280px]" />
                            <div className="flex flex-row items-center gap-2">
                                <label className="text-2xl font-semibold font-poppins">
                                    Enable planning mode?
                                </label>
                                <Checkbox
                                    checked={$planningMode}
                                    onCheckedChange={() => {
                                        if ($planningMode === true) {
                                            const map = leafletMapContext.get();

                                            if (map) {
                                                map.eachLayer((layer: any) => {
                                                    if (
                                                        layer.questionKey ||
                                                        layer.questionKey === 0
                                                    ) {
                                                        map.removeLayer(layer);
                                                    }
                                                });
                                            }
                                        } else {
                                            questions.set([...questions.get()]); // I think that this should always be auto-saved
                                        }

                                        planningModeEnabled.set(!$planningMode);
                                    }}
                                />
                            </div>
                            <div className="flex flex-row items-center gap-2">
                                <label className="text-2xl font-semibold font-poppins">
                                    Auto save?
                                </label>
                                <Checkbox
                                    checked={$autoSave}
                                    onCheckedChange={() =>
                                        autoSave.set(!$autoSave)
                                    }
                                />
                            </div>
                            <div className="flex flex-row items-center gap-2">
                                <label className="text-2xl font-semibold font-poppins">
                                    Auto zoom?
                                </label>
                                <Checkbox
                                    checked={$autoZoom}
                                    onCheckedChange={() =>
                                        autoZoom.set(!$autoZoom)
                                    }
                                />
                            </div>
                            <div className="flex flex-row items-center gap-2">
                                <label className="text-2xl font-semibold font-poppins">
                                    Follow Me (GPS)?
                                </label>
                                <Checkbox
                                    checked={$followMe}
                                    onCheckedChange={() =>
                                        followMe.set(!$followMe)
                                    }
                                />
                            </div>
                            <div className="flex flex-row items-center gap-2">
                                <label className="text-2xl font-semibold font-poppins">
                                    Hider mode?
                                </label>
                                <Checkbox
                                    checked={!!$hiderMode}
                                    onCheckedChange={() => {
                                        if ($hiderMode === false) {
                                            const $leafletMapContext =
                                                leafletMapContext.get();

                                            if ($leafletMapContext) {
                                                const center =
                                                    $leafletMapContext.getCenter();
                                                hiderMode.set({
                                                    latitude: center.lat,
                                                    longitude: center.lng,
                                                });
                                            } else {
                                                hiderMode.set({
                                                    latitude: 0,
                                                    longitude: 0,
                                                });
                                            }
                                        } else {
                                            hiderMode.set(false);
                                        }
                                    }}
                                />
                            </div>
                            {$hiderMode !== false && (
                                <SidebarMenu>
                                    <LatitudeLongitude
                                        latitude={$hiderMode.latitude}
                                        longitude={$hiderMode.longitude}
                                        inlineEdit
                                        onChange={(latitude, longitude) => {
                                            $hiderMode.latitude =
                                                latitude ?? $hiderMode.latitude;
                                            $hiderMode.longitude =
                                                longitude ??
                                                $hiderMode.longitude;

                                            if ($autoSave) {
                                                hiderMode.set({
                                                    ...$hiderMode,
                                                });
                                            } else {
                                                triggerLocalRefresh.set(
                                                    Math.random(),
                                                );
                                            }
                                        }}
                                        label="Hider Location"
                                    />
                                    {!autoSave && (
                                        <SidebarMenuItem>
                                            <SidebarMenuButton
                                                className="bg-blue-600 p-2 rounded-md font-semibold font-poppins transition-shadow duration-500 mt-2"
                                                onClick={save}
                                            >
                                                Save
                                            </SidebarMenuButton>
                                        </SidebarMenuItem>
                                    )}
                                </SidebarMenu>
                            )}
                        </div>
                    </div>
                </DrawerContent>
            </Drawer>
        </div>
    );
};<|MERGE_RESOLUTION|>--- conflicted
+++ resolved
@@ -71,11 +71,8 @@
     const $hidingZone = useStore(hidingZone);
     const $planningMode = useStore(planningModeEnabled);
     const $thunderforestApiKey = useStore(thunderforestApiKey);
-<<<<<<< HEAD
+    const $pastebinApiKey = useStore(pastebinApiKey);
     const $followMe = useStore(followMe);
-=======
-    const $pastebinApiKey = useStore(pastebinApiKey);
->>>>>>> 872290bc
     const [isInstructionsOpen, setInstructionsOpen] = useState(false);
     const [isOptionsOpen, setOptionsOpen] = useState(false);
 
