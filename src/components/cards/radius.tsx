--- conflicted
+++ resolved
@@ -15,20 +15,11 @@
     questions,
     triggerLocalRefresh,
 } from "@/lib/context";
-<<<<<<< HEAD
 import { cn } from "@/lib/utils";
 import { ICON_COLORS } from "@/maps/api";
 import type { RadiusQuestion } from "@/maps/schema";
 
 import { QuestionCard } from "./base";
-=======
-import { MENU_ITEM_CLASSNAME, SidebarMenuItem } from "../ui/sidebar-l";
-import { Input } from "../ui/input";
-import { QuestionCard } from "./base";
-import { UnitSelect } from "../UnitSelect";
-import { Label } from "../ui/label";
-import { ToggleGroup, ToggleGroupItem } from "@/components/ui/toggle-group.tsx";
->>>>>>> 3629ef7d
 
 export const RadiusQuestionComponent = ({
     data,
@@ -88,41 +79,6 @@
                     />
                 </div>
             </SidebarMenuItem>
-<<<<<<< HEAD
-            <SidebarMenuItem className={MENU_ITEM_CLASSNAME}>
-                <label className="text-2xl font-semibold font-poppins">
-                    Within
-                </label>
-                <Checkbox
-                    checked={data.within}
-                    disabled={!!$hiderMode || !data.drag || $isLoading}
-                    onCheckedChange={(checked) =>
-                        questionModified((data.within = checked as boolean))
-                    }
-                />
-            </SidebarMenuItem>
-            <SidebarMenuItem
-                className={cn(
-                    MENU_ITEM_CLASSNAME,
-                    "text-2xl font-semibold font-poppins",
-                )}
-                style={{
-                    backgroundColor: ICON_COLORS[data.color],
-                    color: data.color === "gold" ? "black" : undefined,
-                }}
-            >
-                Color (lock{" "}
-                <Checkbox
-                    checked={!data.drag}
-                    disabled={$isLoading}
-                    onCheckedChange={(checked) =>
-                        questionModified((data.drag = !checked as boolean))
-                    }
-                />
-                )
-            </SidebarMenuItem>
-=======
->>>>>>> 3629ef7d
             <LatitudeLongitude
                 latitude={data.lat}
                 longitude={data.lng}
