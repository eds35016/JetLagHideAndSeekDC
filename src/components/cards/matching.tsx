--- conflicted
+++ resolved
@@ -1,5 +1,4 @@
 import { useStore } from "@nanostores/react";
-<<<<<<< HEAD
 import { toast } from "react-toastify";
 
 import { LatitudeLongitude } from "@/components/LatLngPicker";
@@ -9,8 +8,6 @@
     MENU_ITEM_CLASSNAME,
     SidebarMenuItem,
 } from "@/components/ui/sidebar-l";
-=======
->>>>>>> 3629ef7d
 import {
     displayHidingZones,
     drawingQuestionKey,
@@ -20,15 +17,12 @@
     questions,
     triggerLocalRefresh,
 } from "@/lib/context";
-<<<<<<< HEAD
 import { cn } from "@/lib/utils";
 import { ICON_COLORS } from "@/maps/api";
 import {
     determineMatchingBoundary,
     findMatchingPlaces,
 } from "@/maps/questions/matching";
-=======
->>>>>>> 3629ef7d
 import {
     determineUnionizedStrings,
     type MatchingQuestion,
@@ -37,14 +31,6 @@
 } from "@/maps/schema";
 
 import { QuestionCard } from "./base";
-<<<<<<< HEAD
-=======
-import { determineMatchingBoundary, findMatchingPlaces } from "@/maps/matching";
-import { toast } from "react-toastify";
-import { Label } from "@/components/ui/label.tsx";
-import { ToggleGroup, ToggleGroupItem } from "@/components/ui/toggle-group.tsx";
-import { cn } from "@/lib/utils";
->>>>>>> 3629ef7d
 
 export const MatchingQuestionComponent = ({
     data,
@@ -275,48 +261,7 @@
                 />
             </SidebarMenuItem>
             {questionSpecific}
-<<<<<<< HEAD
-            <SidebarMenuItem className={MENU_ITEM_CLASSNAME}>
-                <label className="text-2xl font-semibold font-poppins">
-                    Same
-                </label>
-                <Checkbox
-                    disabled={!!$hiderMode || !data.drag || $isLoading}
-                    checked={data.same}
-                    onCheckedChange={(checked) =>
-                        questionModified((data.same = checked as boolean))
-                    }
-                />
-            </SidebarMenuItem>
-            <SidebarMenuItem
-                className={cn(
-                    MENU_ITEM_CLASSNAME,
-                    "text-2xl font-semibold font-poppins",
-                    data.type === "custom-zone" && "capitalize",
-                )}
-                style={
-                    data.type === "custom-zone"
-                        ? {}
-                        : {
-                              backgroundColor: ICON_COLORS[data.color],
-                              color:
-                                  data.color === "gold" ? "black" : undefined,
-                          }
-                }
-            >
-                {data.type !== "custom-zone" && "Color ("} lock{" "}
-                <Checkbox
-                    checked={!data.drag}
-                    disabled={$isLoading}
-                    onCheckedChange={(checked) =>
-                        questionModified((data.drag = !checked as boolean))
-                    }
-                />
-                {data.type !== "custom-zone" && ")"}
-            </SidebarMenuItem>
-=======
-
->>>>>>> 3629ef7d
+
             {data.type !== "custom-zone" && (
                 <LatitudeLongitude
                     latitude={data.lat}
