import { Suspense, use } from "react";
import { LatitudeLongitude } from "../LatLngPicker";
import { useStore } from "@nanostores/react";
<<<<<<< HEAD
import { cn, mapToObj } from "../../lib/utils";
=======
import { cn } from "@/lib/utils";
>>>>>>> 7c440bb0
import {
    drawingQuestionKey,
    hiderMode,
    isLoading,
    questionModified,
    questions,
    triggerLocalRefresh,
<<<<<<< HEAD
} from "../../lib/context";
import { findTentacleLocations, iconColors } from "../../maps/api";
=======
    isLoading,
} from "@/lib/context";
import { findTentacleLocations, iconColors } from "@/maps/api";
>>>>>>> 7c440bb0
import { MENU_ITEM_CLASSNAME, SidebarMenuItem } from "../ui/sidebar-l";
import { Input } from "../ui/input";
import { Select } from "../ui/select";
import { Checkbox } from "../ui/checkbox";
import { QuestionCard } from "./base";
import type {
    TentacleQuestion,
    TraditionalTentacleQuestion,
} from "@/lib/schema";
import { UnitSelect } from "../UnitSelect";
import * as turf from "@turf/turf";

export const TentacleQuestionComponent = ({
    data,
    questionKey,
    sub,
    className,
    showDeleteButton = true,
}: {
    data: TentacleQuestion;
    questionKey: number;
    sub?: string;
    className?: string;
    showDeleteButton?: boolean;
}) => {
    const $questions = useStore(questions);
    const $drawingQuestionKey = useStore(drawingQuestionKey);
    const $isLoading = useStore(isLoading);
    const label = `Tentacles
    ${
        $questions
            .filter((q) => q.id === "tentacles")
            .map((q) => q.key)
            .indexOf(questionKey) + 1
    }`;

    return (
        <QuestionCard
            questionKey={questionKey}
            label={label}
            sub={sub}
            className={className}
            showDeleteButton={showDeleteButton}
        >
            <SidebarMenuItem>
                <div className={cn(MENU_ITEM_CLASSNAME, "gap-2 flex flex-row")}>
                    <Input
                        type="number"
                        className="rounded-md p-2 w-16"
                        value={data.radius}
                        onChange={(e) =>
                            questionModified(
                                (data.radius = parseFloat(e.target.value)),
                            )
                        }
                        disabled={!data.drag || $isLoading}
                    />
                    <UnitSelect
                        unit={data.unit}
                        onChange={(unit) =>
                            questionModified((data.unit = unit))
                        }
                        disabled={!data.drag || $isLoading}
                    />
                </div>
            </SidebarMenuItem>
            <SidebarMenuItem className={MENU_ITEM_CLASSNAME}>
                <Select
                    trigger="Location Type"
                    options={{ custom: "Custom Locations" }}
                    groups={{
                        "15 Miles (Typically)": {
                            theme_park: "Theme Parks",
                            zoo: "Zoos",
                            aquarium: "Aquariums",
                        },
                        "1 Mile (Typically)": {
                            museum: "Museums",
                            hospital: "Hospitals",
                            cinema: "Movie Theater",
                            library: "Library",
                        },
                    }}
                    value={data.locationType}
                    onValueChange={async (value) => {
                        if (value === "custom") {
                            const priorLocations = await findTentacleLocations(
                                data as TraditionalTentacleQuestion,
                            );

                            data.locationType = "custom";
                            data.places = priorLocations.features.map((x) => ({
                                ...x,
                                properties: {
                                    ...x.properties,
                                    name:
                                        x.properties?.["name:en"] ??
                                        x.properties?.name,
                                },
                            }));
                            data.location = false;
                        } else {
                            data.location = false;
                            data.locationType = value;
                        }
                        questionModified();
                    }}
                    disabled={!data.drag || $isLoading}
                />
            </SidebarMenuItem>
            {data.locationType === "custom" && data.drag && (
                <p className="px-2 mb-1 text-center text-orange-500">
                    To modify tentacle locations, enable it:
                    <Checkbox
                        className="mx-1 my-1"
                        checked={$drawingQuestionKey === questionKey}
                        onCheckedChange={(checked) => {
                            if (checked) {
                                drawingQuestionKey.set(questionKey);
                            } else {
                                drawingQuestionKey.set(-1);
                            }
                        }}
                        disabled={!data.drag || $isLoading}
                    />
                    and use the buttons at the bottom left of the map.
                </p>
            )}
            <SidebarMenuItem
                className={cn(
                    MENU_ITEM_CLASSNAME,
                    "text-2xl font-semibold font-poppins",
                )}
                style={{
                    backgroundColor: iconColors[data.color],
                    color: data.color === "gold" ? "black" : undefined,
                }}
            >
                Color (lock{" "}
                <Checkbox
                    checked={!data.drag}
                    disabled={$isLoading}
                    onCheckedChange={(checked) =>
                        questionModified((data.drag = !checked as boolean))
                    }
                />
                )
            </SidebarMenuItem>
            <LatitudeLongitude
                latitude={data.lat}
                longitude={data.lng}
                onChange={(lat, lng) => {
                    if (lat !== null) {
                        data.lat = lat;
                    }
                    if (lng !== null) {
                        data.lng = lng;
                    }
                    questionModified();
                }}
                disabled={!data.drag || $isLoading}
            />
            <SidebarMenuItem className={MENU_ITEM_CLASSNAME}>
                <Suspense
                    fallback={
                        <div className="flex items-center justify-center w-full h-8">
                            <svg
                                xmlns="http://www.w3.org/2000/svg"
                                width="24"
                                height="24"
                                viewBox="0 0 24 24"
                                fill="none"
                                stroke="currentColor"
                                strokeWidth="2"
                                strokeLinecap="round"
                                strokeLinejoin="round"
                                className="animate-spin"
                            >
                                <path d="M21 12a9 9 0 1 1-6.219-8.56" />
                            </svg>
                        </div>
                    }
                >
                    <TentacleLocationSelector
                        data={data}
                        promise={
                            data.locationType === "custom"
                                ? Promise.resolve(
                                      turf.featureCollection(data.places),
                                  )
                                : findTentacleLocations(data)
                        }
                        disabled={!data.drag || $isLoading}
                    />
                </Suspense>
            </SidebarMenuItem>
        </QuestionCard>
    );
};

const TentacleLocationSelector = ({
    data,
    promise,
    disabled,
}: {
    data: TentacleQuestion;
    promise: Promise<any>;
    disabled: boolean;
}) => {
    useStore(triggerLocalRefresh);
    const $hiderMode = useStore(hiderMode);
    const locations = use(promise);

    return (
        <Select
            trigger="Location"
            options={{
                false: "Not Within",
                ...mapToObj(locations.features, (feature: any) => [
                    feature.properties.name,
                    feature.properties.name,
                ]),
            }}
            value={data.location ? data.location.properties.name : "false"}
            onValueChange={(value) => {
                if (value === "false") {
                    data.location = false;
                } else {
                    data.location = locations.features.find(
                        (feature: any) => feature.properties.name === value,
                    );
                }

                questionModified();
            }}
            disabled={!!$hiderMode || disabled}
        />
    );
};<|MERGE_RESOLUTION|>--- conflicted
+++ resolved
@@ -1,11 +1,7 @@
 import { Suspense, use } from "react";
 import { LatitudeLongitude } from "../LatLngPicker";
 import { useStore } from "@nanostores/react";
-<<<<<<< HEAD
-import { cn, mapToObj } from "../../lib/utils";
-=======
-import { cn } from "@/lib/utils";
->>>>>>> 7c440bb0
+import { cn, mapToObj } from "@/lib/utils";
 import {
     drawingQuestionKey,
     hiderMode,
@@ -13,14 +9,8 @@
     questionModified,
     questions,
     triggerLocalRefresh,
-<<<<<<< HEAD
-} from "../../lib/context";
-import { findTentacleLocations, iconColors } from "../../maps/api";
-=======
-    isLoading,
 } from "@/lib/context";
 import { findTentacleLocations, iconColors } from "@/maps/api";
->>>>>>> 7c440bb0
 import { MENU_ITEM_CLASSNAME, SidebarMenuItem } from "../ui/sidebar-l";
 import { Input } from "../ui/input";
 import { Select } from "../ui/select";
