import { useStore } from "@nanostores/react";
<<<<<<< HEAD

import { LatitudeLongitude } from "@/components/LatLngPicker";
import { Checkbox } from "@/components/ui/checkbox";
import { Select } from "@/components/ui/select";
import {
    MENU_ITEM_CLASSNAME,
    SidebarMenuItem,
} from "@/components/ui/sidebar-l";
=======
>>>>>>> 3629ef7d
import {
    displayHidingZones,
    drawingQuestionKey,
    hiderMode,
    isLoading,
    questionModified,
    questions,
    triggerLocalRefresh,
} from "@/lib/context";
<<<<<<< HEAD
import { cn } from "@/lib/utils";
import { ICON_COLORS } from "@/maps/api";
import { determineMeasuringBoundary } from "@/maps/questions/measuring";
=======
import { MENU_ITEM_CLASSNAME, SidebarMenuItem } from "../ui/sidebar-l";
import { Select } from "../ui/select";
import { Checkbox } from "../ui/checkbox";
import { QuestionCard } from "./base";
>>>>>>> 3629ef7d
import {
    determineUnionizedStrings,
    type MeasuringQuestion,
    measuringQuestionSchema,
    NO_GROUP,
<<<<<<< HEAD
} from "@/maps/schema";

import { QuestionCard } from "./base";
=======
    type MeasuringQuestion,
} from "@/lib/schema";
import { determineMeasuringBoundary } from "@/maps/measuring";
import { Label } from "@/components/ui/label.tsx";
import { ToggleGroup, ToggleGroupItem } from "@/components/ui/toggle-group.tsx";
import { cn } from "@/lib/utils";
>>>>>>> 3629ef7d

export const MeasuringQuestionComponent = ({
    data,
    questionKey,
    sub,
    className,
}: {
    data: MeasuringQuestion;
    questionKey: number;
    sub?: string;
    className?: string;
}) => {
    useStore(triggerLocalRefresh);
    const $hiderMode = useStore(hiderMode);
    const $questions = useStore(questions);
    const $displayHidingZones = useStore(displayHidingZones);
    const $drawingQuestionKey = useStore(drawingQuestionKey);
    const $isLoading = useStore(isLoading);
    const label = `Measuring
    ${
        $questions
            .filter((q) => q.id === "measuring")
            .map((q) => q.key)
            .indexOf(questionKey) + 1
    }`;

    let questionSpecific = <></>;

    switch (data.type) {
        case "mcdonalds":
        case "seven11":
            questionSpecific = (
                <span className="px-2 text-center text-orange-500">
                    This question will eliminate hiding zones that don&apos;t
                    fit the criteria. When you click on a zone, the parts of
                    that zone that don&apos;t satisfy the criteria will be
                    eliminated.
                </span>
            );
            break;
        case "aquarium":
        case "hospital":
        case "museum":
        case "theme_park":
        case "zoo":
        case "cinema":
        case "library":
        case "golf_course":
        case "consulate":
        case "park":
            questionSpecific = (
                <span className="px-2 text-center text-orange-500">
                    This question will only influence the map when you click on
                    a hiding zone in the hiding zone sidebar.
                </span>
            );
            break;
        case "custom-measure":
            if (data.drag) {
                questionSpecific = (
                    <p className="px-2 mb-1 text-center text-orange-500">
                        To modify the measuring question, enable it:
                        <Checkbox
                            className="mx-1 my-1"
                            checked={$drawingQuestionKey === questionKey}
                            onCheckedChange={(checked) => {
                                if (checked) {
                                    drawingQuestionKey.set(questionKey);
                                } else {
                                    drawingQuestionKey.set(-1);
                                }
                            }}
                            disabled={!data.drag || $isLoading}
                        />
                        and use the buttons at the bottom left of the map.
                    </p>
                );
            }
            break;
    }

    return (
        <QuestionCard
            questionKey={questionKey}
            label={label}
            sub={sub}
            className={className}
            collapsed={data.collapsed}
            setCollapsed={(collapsed) => {
                data.collapsed = collapsed; // Doesn't trigger a re-render so no need for questionModified
            }}
            locked={!data.drag}
            setLocked={(locked) => questionModified((data.drag = !locked))}
        >
            <SidebarMenuItem className={MENU_ITEM_CLASSNAME}>
                <Select
                    trigger="Measuring Type"
                    options={Object.fromEntries(
                        measuringQuestionSchema.options
                            .filter((x) => x.description === NO_GROUP)
                            .flatMap((x) =>
                                determineUnionizedStrings(x.shape.type),
                            )
                            .map((x) => [(x._def as any).value, x.description]),
                    )}
                    groups={measuringQuestionSchema.options
                        .filter((x) => x.description !== NO_GROUP)
                        .map((x) => [
                            x.description,
                            Object.fromEntries(
                                determineUnionizedStrings(x.shape.type).map(
                                    (x) => [
                                        (x._def as any).value,
                                        x.description,
                                    ],
                                ),
                            ),
                        ])
                        .reduce(
                            (acc, [key, value]) => {
                                const values = {
                                    disabled: !$displayHidingZones,
                                    options: value,
                                };

                                if (acc[key]) {
                                    acc[key].options = {
                                        ...acc[key].options,
                                        ...value,
                                    };
                                } else {
                                    acc[key] = values;
                                }

                                return acc;
                            },
                            {} as Record<
                                string,
                                {
                                    disabled: boolean;
                                    options: Record<string, string>;
                                }
                            >,
                        )}
                    value={data.type}
                    onValueChange={async (value) => {
                        if (value === "custom-measure") {
                            const boundary =
                                await determineMeasuringBoundary(data);

                            if (!(data as any).geo) {
                                (data as any).geo = {
                                    type: "FeatureCollection",
                                    features: [],
                                };
                            }

                            (data as any).geo.features = boundary
                                ? boundary
                                : [];
                        }
                        data.type = value;
                        questionModified();
                    }}
                    disabled={!data.drag || $isLoading}
                />
            </SidebarMenuItem>
            {questionSpecific}
<<<<<<< HEAD
            <SidebarMenuItem className={MENU_ITEM_CLASSNAME}>
                <label className="text-2xl font-semibold font-poppins">
                    Hider Closer
                </label>
                <Checkbox
                    disabled={!!$hiderMode || !data.drag || $isLoading}
                    checked={data.hiderCloser}
                    onCheckedChange={(checked) =>
                        questionModified(
                            (data.hiderCloser = checked as boolean),
                        )
                    }
                />
            </SidebarMenuItem>
            <SidebarMenuItem
                className={cn(
                    MENU_ITEM_CLASSNAME,
                    "text-2xl font-semibold font-poppins",
                )}
                style={{
                    backgroundColor: ICON_COLORS[data.color],
                    color: data.color === "gold" ? "black" : undefined,
                }}
            >
                Color (lock{" "}
                <Checkbox
                    checked={!data.drag}
                    disabled={$isLoading}
                    onCheckedChange={(checked) =>
                        questionModified((data.drag = !checked as boolean))
                    }
                />
                )
            </SidebarMenuItem>
=======
>>>>>>> 3629ef7d
            <LatitudeLongitude
                latitude={data.lat}
                longitude={data.lng}
                colorName={data.color}
                onChange={(lat, lng) => {
                    if (lat !== null) {
                        data.lat = lat;
                    }
                    if (lng !== null) {
                        data.lng = lng;
                    }
                    questionModified();
                }}
                disabled={!data.drag || $isLoading}
            />
            <div className="flex gap-2 items-center p-2">
                <Label
                    className={cn(
                        "font-semibold text-lg",
                        $isLoading && "text-muted-foreground",
                    )}
                >
                    Result
                </Label>
                <ToggleGroup
                    className="grow"
                    type="single"
                    value={data.hiderCloser ? "closer" : "further"}
                    onValueChange={(value: "closer" | "further") =>
                        questionModified(
                            (data.hiderCloser = value === "closer"),
                        )
                    }
                    disabled={!!$hiderMode || !data.drag || $isLoading}
                >
                    <ToggleGroupItem value="further">
                        Hider Further
                    </ToggleGroupItem>
                    <ToggleGroupItem value="closer">
                        Hider Closer
                    </ToggleGroupItem>
                </ToggleGroup>
            </div>
        </QuestionCard>
    );
};<|MERGE_RESOLUTION|>--- conflicted
+++ resolved
@@ -1,5 +1,4 @@
 import { useStore } from "@nanostores/react";
-<<<<<<< HEAD
 
 import { LatitudeLongitude } from "@/components/LatLngPicker";
 import { Checkbox } from "@/components/ui/checkbox";
@@ -8,8 +7,6 @@
     MENU_ITEM_CLASSNAME,
     SidebarMenuItem,
 } from "@/components/ui/sidebar-l";
-=======
->>>>>>> 3629ef7d
 import {
     displayHidingZones,
     drawingQuestionKey,
@@ -19,33 +16,17 @@
     questions,
     triggerLocalRefresh,
 } from "@/lib/context";
-<<<<<<< HEAD
 import { cn } from "@/lib/utils";
 import { ICON_COLORS } from "@/maps/api";
 import { determineMeasuringBoundary } from "@/maps/questions/measuring";
-=======
-import { MENU_ITEM_CLASSNAME, SidebarMenuItem } from "../ui/sidebar-l";
-import { Select } from "../ui/select";
-import { Checkbox } from "../ui/checkbox";
-import { QuestionCard } from "./base";
->>>>>>> 3629ef7d
 import {
     determineUnionizedStrings,
     type MeasuringQuestion,
     measuringQuestionSchema,
     NO_GROUP,
-<<<<<<< HEAD
 } from "@/maps/schema";
 
 import { QuestionCard } from "./base";
-=======
-    type MeasuringQuestion,
-} from "@/lib/schema";
-import { determineMeasuringBoundary } from "@/maps/measuring";
-import { Label } from "@/components/ui/label.tsx";
-import { ToggleGroup, ToggleGroupItem } from "@/components/ui/toggle-group.tsx";
-import { cn } from "@/lib/utils";
->>>>>>> 3629ef7d
 
 export const MeasuringQuestionComponent = ({
     data,
@@ -214,43 +195,6 @@
                 />
             </SidebarMenuItem>
             {questionSpecific}
-<<<<<<< HEAD
-            <SidebarMenuItem className={MENU_ITEM_CLASSNAME}>
-                <label className="text-2xl font-semibold font-poppins">
-                    Hider Closer
-                </label>
-                <Checkbox
-                    disabled={!!$hiderMode || !data.drag || $isLoading}
-                    checked={data.hiderCloser}
-                    onCheckedChange={(checked) =>
-                        questionModified(
-                            (data.hiderCloser = checked as boolean),
-                        )
-                    }
-                />
-            </SidebarMenuItem>
-            <SidebarMenuItem
-                className={cn(
-                    MENU_ITEM_CLASSNAME,
-                    "text-2xl font-semibold font-poppins",
-                )}
-                style={{
-                    backgroundColor: ICON_COLORS[data.color],
-                    color: data.color === "gold" ? "black" : undefined,
-                }}
-            >
-                Color (lock{" "}
-                <Checkbox
-                    checked={!data.drag}
-                    disabled={$isLoading}
-                    onCheckedChange={(checked) =>
-                        questionModified((data.drag = !checked as boolean))
-                    }
-                />
-                )
-            </SidebarMenuItem>
-=======
->>>>>>> 3629ef7d
             <LatitudeLongitude
                 latitude={data.lat}
                 longitude={data.lng}
