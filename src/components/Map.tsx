--- conflicted
+++ resolved
@@ -24,31 +24,14 @@
     polyGeoJSON,
     questionFinishedMapData,
     questions,
+    thunderforestApiKey,
     triggerLocalRefresh,
-<<<<<<< HEAD
 } from "@/lib/context";
 import { cn } from "@/lib/utils";
 import { applyQuestionsToMapGeoData, holedMask, safeUnion } from "@/maps";
 import { hiderifyQuestion } from "@/maps";
 import { clearCache, determineGeoJSON } from "@/maps/api";
 
-=======
-    questionFinishedMapData,
-    animateMapMovements,
-    addQuestion,
-    planningModeEnabled,
-    isLoading,
-    autoZoom,
-    additionalMapGeoLocations,
-    thunderforestApiKey,
-} from "../lib/context";
-import { useStore } from "@nanostores/react";
-import { useEffect, useMemo } from "react";
-import { toast } from "react-toastify";
-import * as turf from "@turf/turf";
-import { clearCache, determineGeoJSON } from "../maps/api";
-import { adjustPerRadius, radiusPlanningPolygon } from "../maps/radius";
->>>>>>> 8c778570
 import { DraggableMarkers } from "./DraggableMarkers";
 import { LeafletFullScreenButton } from "./LeafletFullScreenButton";
 import { MapPrint } from "./MapPrint";
