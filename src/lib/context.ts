import { persistentAtom } from "@nanostores/persistent";
import type { FeatureCollection, MultiPolygon, Polygon } from "geojson";
import type { Map } from "leaflet";
import { atom, computed } from "nanostores";

import { type AdditionalMapGeoLocations, type OpenStreetMap } from "@/maps/api";
import {
    type DeepPartial,
    type Question,
    type Questions,
    questionSchema,
    questionsSchema,
    type Units,
} from "@/maps/schema";

export const mapGeoLocation = persistentAtom<OpenStreetMap>(
    "mapGeoLocation",
    {
        geometry: {
            coordinates: [36.5748441, 139.2394179],
            type: "Point",
        },
        type: "Feature",
        properties: {
            osm_type: "R",
            osm_id: 382313,
            extent: [45.7112046, 122.7141754, 20.2145811, 154.205541],
            country: "Japan",
            osm_key: "place",
            countrycode: "JP",
            osm_value: "country",
            name: "Japan",
            type: "country",
        },
    },
    {
        encode: JSON.stringify,
        decode: JSON.parse,
    },
);

export const additionalMapGeoLocations = persistentAtom<
    AdditionalMapGeoLocations[]
>("additionalMapGeoLocations", [], {
    encode: JSON.stringify,
    decode: JSON.parse,
});

export const mapGeoJSON = atom<FeatureCollection<
    Polygon | MultiPolygon
> | null>(null);
export const polyGeoJSON = persistentAtom<FeatureCollection<
    Polygon | MultiPolygon
> | null>("polyGeoJSON", null, {
    encode: JSON.stringify,
    decode: JSON.parse,
});

export const questions = persistentAtom<Questions>("questions", [], {
    encode: JSON.stringify,
    decode: (x) => questionsSchema.parse(JSON.parse(x)),
});
export const addQuestion = (question: DeepPartial<Question>) =>
    questionModified(questions.get().push(questionSchema.parse(question)));
// eslint-disable-next-line @typescript-eslint/no-unused-vars
export const questionModified = (..._: any[]) => {
    if (autoSave.get()) {
        questions.set([...questions.get()]);
    } else {
        triggerLocalRefresh.set(Math.random());
    }
};

export const leafletMapContext = atom<Map | null>(null);

export const defaultUnit = persistentAtom<Units>("defaultUnit", "miles");
export const highlightTrainLines = persistentAtom<boolean>(
    "highlightTrainLines",
    false,
    {
        encode: JSON.stringify,
        decode: JSON.parse,
    },
);
export const hiderMode = persistentAtom<
    | false
    | {
          latitude: number;
          longitude: number;
      }
>("isHiderMode", false, {
    encode: JSON.stringify,
    decode: JSON.parse,
});
export const triggerLocalRefresh = atom<number>(0);
export const displayHidingZones = persistentAtom<boolean>(
    "displayHidingZones",
    false,
    {
        encode: JSON.stringify,
        decode: JSON.parse,
    },
);
export const displayHidingZonesOptions = persistentAtom<string[]>(
    "displayHidingZonesOptions",
    ["[railway=station]"],
    {
        encode: JSON.stringify,
        decode: JSON.parse,
    },
);
export const questionFinishedMapData = atom<any>(null);
export const trainStations = atom<any[]>([]);
export const animateMapMovements = persistentAtom<boolean>(
    "animateMapMovements",
    false,
    {
        encode: JSON.stringify,
        decode: JSON.parse,
    },
);
export const hidingRadius = persistentAtom<number>("hidingRadius", 0.5, {
    encode: JSON.stringify,
    decode: JSON.parse,
});
export const disabledStations = persistentAtom<string[]>(
    "disabledStations",
    [],
    {
        encode: JSON.stringify,
        decode: JSON.parse,
    },
);
export const autoSave = persistentAtom<boolean>("autoSave", true, {
    encode: JSON.stringify,
    decode: JSON.parse,
});
export const save = () => {
    questions.set([...questions.get()]);
    const $hiderMode = hiderMode.get();

    if ($hiderMode !== false) {
        hiderMode.set({ ...$hiderMode });
    }
};

// Exported hiding zone that can be loaded from clipboard or URL
export const hidingZone = computed(
    [
        questions,
        polyGeoJSON,
        mapGeoLocation,
        additionalMapGeoLocations,
        disabledStations,
        hidingRadius,
        displayHidingZonesOptions,
    ],
    (q, geo, loc, altLoc, disabledStations, radius, zoneOptions) => {
        if (geo !== null) {
            return {
                ...geo,
                questions: q,
                disabledStations: disabledStations,
                hidingRadius: radius,
                zoneOptions: zoneOptions,
            };
        } else {
            const $loc = structuredClone(loc);
            $loc.properties.isHidingZone = true;
            $loc.properties.questions = q;
            return {
                ...$loc,
                disabledStations: disabledStations,
                hidingRadius: radius,
                alternateLocations: structuredClone(altLoc),
                zoneOptions: zoneOptions,
            };
        }
    },
);

export const drawingQuestionKey = atom<number>(-1);
export const planningModeEnabled = persistentAtom<boolean>(
    "planningModeEnabled",
    false,
    {
        encode: JSON.stringify,
        decode: JSON.parse,
    },
);
export const autoZoom = persistentAtom<boolean>("autoZoom", true, {
    encode: JSON.stringify,
    decode: JSON.parse,
});

export const isLoading = atom<boolean>(false);

export const thunderforestApiKey = persistentAtom<string>(
    "thunderforestApiKey",
    "",
    {
        encode: (value: string) => value,
        decode: (value: string) => value,
    },
);
<<<<<<< HEAD
export const followMe = persistentAtom<boolean>("followMe", false, {
    encode: JSON.stringify,
    decode: JSON.parse,
});
=======

export const pastebinApiKey = persistentAtom<string>("pastebinApiKey", "");
>>>>>>> 872290bc
<|MERGE_RESOLUTION|>--- conflicted
+++ resolved
@@ -203,12 +203,9 @@
         decode: (value: string) => value,
     },
 );
-<<<<<<< HEAD
 export const followMe = persistentAtom<boolean>("followMe", false, {
     encode: JSON.stringify,
     decode: JSON.parse,
 });
-=======
-
-export const pastebinApiKey = persistentAtom<string>("pastebinApiKey", "");
->>>>>>> 872290bc
+
+export const pastebinApiKey = persistentAtom<string>("pastebinApiKey", "");