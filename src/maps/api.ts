import * as turf from "@turf/turf";
import type { LatLngTuple } from "leaflet";
import _ from "lodash";
import osmtogeojson from "osmtogeojson";
<<<<<<< HEAD
import { toast } from "react-toastify";

import { mapGeoLocation, polyGeoJSON } from "@/lib/context";
=======
import * as turf from "@turf/turf";
import {
    additionalMapGeoLocations,
    mapGeoLocation,
    polyGeoJSON,
} from "@/lib/context";
>>>>>>> 9d10419a
import type {
    EncompassingTentacleQuestionSchema,
    Question,
} from "@/maps/schema";
import type {
    APILocations,
    HomeGameMatchingQuestions,
    HomeGameMeasuringQuestions,
} from "@/maps/schema";

export interface OpenStreetMap {
    type: string;
    geometry: OpenStreetMapGeometry;
    properties: OpenStreetMapProperties;
}

interface OpenStreetMapGeometry {
    type: string;
    coordinates: LatLngTuple;
}

interface OpenStreetMapProperties {
    osm_type: "W" | "R" | "N";
    osm_id: number;
    extent?: number[];
    country?: string;
    state?: string;
    osm_key: string;
    countrycode: string;
    osm_value: string;
    name: string;
    type: string;
    isHidingZone?: boolean;
    questions?: Question[];
}

export const OVERPASS_API = "https://overpass-api.de/api/interpreter";
export const GEOCODER_API = "https://photon.komoot.io/api/";

export const iconColors = {
    black: "#3D3D3D",
    blue: "#2A81CB",
    gold: "#FFD326",
    green: "#2AAD27",
    grey: "#7B7B7B",
    orange: "#CB8427",
    red: "#CB2B3E",
    violet: "#9C2BCB",
};

export const getOverpassData = async (
    query: string,
    loadingText?: string,
    cacheType: CacheType = CacheType.CACHE,
) => {
    const response = await cacheFetch(
        `${OVERPASS_API}?data=${encodeURIComponent(query)}`,
        loadingText,
        cacheType,
    );
    const data = await response.json();
    return data;
};

export const determineGeoJSON = async (
    osmId: string,
    osmTypeLetter: "W" | "R" | "N",
): Promise<any> => {
    const osmTypeMap: { [key: string]: string } = {
        W: "way",
        R: "relation",
        N: "node",
    };

    const osmType = osmTypeMap[osmTypeLetter];

    const query = `[out:json];${osmType}(${osmId});out geom;`;
    const data = await getOverpassData(
        query,
        "Loading map data...",
        CacheType.PERMANENT_CACHE, // Speedy switching
    );

    const geo = osmtogeojson(data);

    return {
        ...geo,
        features: geo.features.filter((feature: any) => {
            if (feature.geometry.type === "Point") {
                return false;
            }
            return true;
        }),
    };
};

export const locationFirstTag: {
    [key in APILocations]: "amenity" | "tourism" | "leisure" | "diplomatic";
} = {
    aquarium: "tourism",
    hospital: "amenity",
    museum: "tourism",
    theme_park: "tourism",
    zoo: "tourism",
    cinema: "amenity",
    library: "amenity",
    golf_course: "leisure",
    consulate: "diplomatic",
    park: "leisure",
};

export const findTentacleLocations = async (
    question: EncompassingTentacleQuestionSchema,
    text: string = "Determining tentacle locations...",
) => {
    const query = `
[out:json][timeout:25];
nwr["${locationFirstTag[question.locationType]}"="${
        question.locationType
    }"](around:${turf.convertLength(
        question.radius,
        question.unit,
        "meters",
    )}, ${question.lat}, ${question.lng});
out center;
    `;
    const data = await getOverpassData(query, text);

    const elements = data.elements;

    const response = turf.points([]);

    elements.forEach((element: any) => {
        if (!element.tags["name"] && !element.tags["name:en"]) return;

        if (element.lat && element.lon) {
            const name = element.tags["name:en"] ?? element.tags["name"];

            if (
                response.features.find(
                    (feature: any) => feature.properties.name === name,
                )
            )
                return;

            response.features.push(
                turf.point([element.lon, element.lat], {
                    name,
                }),
            );
        }

        if (!element.center || !element.center.lon || !element.center.lat)
            return;

        const name = element.tags["name:en"] ?? element.tags["name"];

        if (
            response.features.find(
                (feature: any) => feature.properties.name === name,
            )
        )
            return;

        response.features.push(
            turf.point([element.center.lon, element.center.lat], {
                name,
            }),
        );
    });

    return response;
};

export const findAdminBoundary = async (
    latitude: number,
    longitude: number,
    adminLevel: 3 | 4 | 5 | 6 | 7 | 8 | 9 | 10,
) => {
    const query = `
[out:json];
is_in(${latitude}, ${longitude})->.a;
rel(pivot.a)["admin_level"="${adminLevel}"];
out geom;
    `;

    const data = await getOverpassData(query, "Determining matching zone...");

    const geo = osmtogeojson(data);

    return geo.features?.[0];
};

export const geocode = async (address: string, language: string) => {
    const features = (
        await (
            await fetch(`${GEOCODER_API}?lang=${language}&q=${address}`)
        ).json()
    ).features as OpenStreetMap[];

    features.forEach((feature) => {
        feature.geometry.coordinates = convertToLatLong(
            feature.geometry.coordinates as number[],
        );
        if (!feature.properties.extent) return;
        feature.properties.extent = [
            feature.properties.extent[1],
            feature.properties.extent[0],
            feature.properties.extent[3],
            feature.properties.extent[2],
        ];
    });

    return _.uniqBy(
        features.filter((feature) => {
            return feature.properties.osm_type === "R";
        }),
        (feature) => feature.properties.osm_id,
    );
};

export const determineName = (feature: OpenStreetMap) => {
    if (feature.properties.state) {
        return `${feature.properties.name}, ${feature.properties.state}, ${feature.properties.country}`;
    } else if (feature.properties.country) {
        return `${feature.properties.name}, ${feature.properties.country}`;
    } else {
        return feature.properties.name;
    }
};

export const convertToLongLat = (coordinates: LatLngTuple): number[] => {
    return [coordinates[1], coordinates[0]];
};

export const convertToLatLong = (coordinates: number[]): LatLngTuple => {
    return [coordinates[1], coordinates[0]];
};

export const fetchCoastline = async () => {
    const response = await cacheFetch(
        import.meta.env.BASE_URL + "/coastline50.geojson",
        "Fetching coastline data...",
        CacheType.PERMANENT_CACHE,
    );
    const data = await response.json();
    return data;
};

export const trainLineNodeFinder = async (node: string): Promise<number[]> => {
    const nodeId = node.split("/")[1];

    const tagQuery = `
[out:json];
node(${nodeId});
wr(bn);
out tags;
`;

    const tagData = await getOverpassData(tagQuery, "Finding train line...");

    const query = `
[out:json];
(
${tagData.elements
    .map((element: any) => {
        if (
            !element.tags.name &&
            !element.tags["name:en"] &&
            !element.tags.network
        )
            return "";

        let query = "";

        if (element.tags.name) {
            query += `wr["name"="${element.tags.name}"];`;
        }

        if (element.tags["name:en"]) {
            query += `wr["name:en"="${element.tags["name:en"]}"];`;
        }

        if (element.tags["network"]) {
            query += `wr["network"="${element.tags["network"]}"];`;
        }

        return query;
    })
    .join("\n")}
);
out geom;
`;

    const data = await getOverpassData(query, "Finding train lines...");

    const geoJSON = osmtogeojson(data);

    const nodes: number[] = [];

    geoJSON.features.forEach((feature: any) => {
        // For relations
        if (feature && feature.id && feature.id.startsWith("node")) {
            nodes.push(parseInt(feature.id.split("/")[1]));
        }
    });

    data.elements.forEach((element: any) => {
        // For ways
        if (element && element.type === "node") {
            nodes.push(element.id);
        } else if (element && element.type === "way") {
            nodes.push(...element.nodes);
        }
    });

    const uniqNodes = _.uniq(nodes);

    return uniqNodes;
};

export const findPlacesInZone = async (
    filter: string,
    loadingText?: string,
    searchType:
        | "node"
        | "way"
        | "relation"
        | "nwr"
        | "nw"
        | "wr"
        | "nr"
        | "area" = "nwr",
    outType: "center" | "geom" = "center",
    alternatives: string[] = [],
    timeoutDuration: number = 0,
) => {
    let query = "";

    const $polyGeoJSON = polyGeoJSON.get();

    if ($polyGeoJSON) {
        query = `
[out:json]${timeoutDuration != 0 ? `[timeout:${timeoutDuration}]` : ""};
(
${searchType}${filter}(poly:"${turf
            .getCoords($polyGeoJSON.features)
            .flatMap((polygon) => polygon.geometry.coordinates)
            .flat()
            .map((coord) => [coord[1], coord[0]].join(" "))
            .join(" ")}");
${
    alternatives.length > 0
        ? alternatives
              .map(
                  (alternative) =>
                      `${searchType}${alternative}(poly:"${turf
                          .getCoords($polyGeoJSON.features)
                          .flatMap((polygon) => polygon.geometry.coordinates)
                          .flat()
                          .map((coord) => [coord[1], coord[0]].join(" "))
                          .join(" ")}");`,
              )
              .join("\n")
        : ""
}
);
out ${outType};
`;
    } else {
        const primaryLocation = mapGeoLocation.get();

        const additionalLocations = additionalMapGeoLocations
            .get()
            .filter((entry) => entry.added)
            .map((entry) => entry.location);

        const allLocations = [primaryLocation, ...additionalLocations];

        const relationToAreaBlocks = allLocations
            .map((loc, idx) => {
                const regionVar = `.region${idx}`;
                return `relation(${loc.properties.osm_id});map_to_area->${regionVar};`;
            })
            .join("\n");

        const searchBlocks = allLocations
            .map((_, idx) => {
                const regionVar = `area.region${idx}`;
                const altQueries =
                    alternatives.length > 0
                        ? alternatives
                              .map(
                                  (alt) => `${searchType}${alt}(${regionVar});`,
                              )
                              .join("\n")
                        : "";

                return `
            ${searchType}${filter}(${regionVar});
            ${altQueries}
          `;
            })
            .join("\n");

        query = `
        [out:json]${timeoutDuration !== 0 ? `[timeout:${timeoutDuration}]` : ""};
        ${relationToAreaBlocks}
        (
        ${searchBlocks}
        );
        out ${outType};
        `;
    }

    const data = await getOverpassData(
        query,
        loadingText,
        CacheType.ZONE_CACHE,
    );

    const subtractedEntries = additionalMapGeoLocations
        .get()
        .filter((e) => !e.added);
    const subtractedPolygons = subtractedEntries.map((entry) => entry.location);

    if (subtractedPolygons.length > 0 && data && data.elements) {
        const turfPolys = await Promise.all(
            subtractedPolygons.map(
                async (location) =>
                    turf.combine(
                        await determineGeoJSON(
                            location.properties.osm_id.toString(),
                            location.properties.osm_type,
                        ),
                    ).features[0],
            ),
        );

        data.elements = data.elements.filter((el: any) => {
            const lon = el.center ? el.center.lon : el.lon;
            const lat = el.center ? el.center.lat : el.lat;
            if (typeof lon !== "number" || typeof lat !== "number")
                return false;
            const pt = turf.point([lon, lat]);

            return !turfPolys.some((poly) =>
                turf.booleanPointInPolygon(pt, poly as any),
            );
        });
    }

    return data;
};

export const findPlacesSpecificInZone = async (
    location: QuestionSpecificLocation,
) => {
    const locations = (
        await findPlacesInZone(
            location,
            `Finding ${
                location === QuestionSpecificLocation.McDonalds
                    ? "McDonald's"
                    : "7-Elevens"
            }...`,
        )
    ).elements;

    return turf.featureCollection(
        locations.map((x: any) =>
            turf.point([
                x.center ? x.center.lon : x.lon,
                x.center ? x.center.lat : x.lat,
            ]),
        ),
    );
};

export enum QuestionSpecificLocation {
    McDonalds = '["brand:wikidata"="Q38076"]',
    Seven11 = '["brand:wikidata"="Q259340"]',
}

export enum CacheType {
    CACHE = "jlhs-map-generator-cache",
    ZONE_CACHE = "jlhs-map-generator-zone-cache",
    PERMANENT_CACHE = "jlhs-map-generator-permanent-cache",
}

const determineQuestionCache = _.memoize(() => caches.open(CacheType.CACHE));
const determineZoneCache = _.memoize(() => caches.open(CacheType.ZONE_CACHE));
const determinePermanentCache = _.memoize(() =>
    caches.open(CacheType.PERMANENT_CACHE),
);

const determineCache = async (cacheType: CacheType) => {
    switch (cacheType) {
        case CacheType.CACHE:
            return await determineQuestionCache();
        case CacheType.ZONE_CACHE:
            return await determineZoneCache();
        case CacheType.PERMANENT_CACHE:
            return await determinePermanentCache();
    }
};

const cacheFetch = async (
    url: string,
    loadingText?: string,
    cacheType: CacheType = CacheType.CACHE,
) => {
    try {
        const cache = await determineCache(cacheType);

        const cachedResponse = await cache.match(url);
        if (cachedResponse) return cachedResponse;

        if (loadingText) {
            return toast.promise(
                async () => {
                    const response = await fetch(url);
                    await cache.put(url, response.clone());
                    return response;
                },
                {
                    pending: loadingText,
                },
            );
        }

        const response = await fetch(url);
        await cache.put(url, response.clone());
        return response;
    } catch (e) {
        console.log(e); // Probably a caches not supported error

        return fetch(url);
    }
};

export const clearCache = async (cacheType: CacheType = CacheType.CACHE) => {
    try {
        const cache = await determineCache(cacheType);
        await cache.keys().then((keys) => {
            keys.forEach((key) => {
                cache.delete(key);
            });
        });
    } catch (e) {
        console.log(e); // Probably a caches not supported error
    }
};

export const prettifyLocation = (location: APILocations) => {
    switch (location) {
        case "aquarium":
            return "Aquarium";
        case "hospital":
            return "Hospital";
        case "museum":
            return "Museum";
        case "theme_park":
            return "Theme Park";
        case "zoo":
            return "Zoo";
        case "cinema":
            return "Cinema";
        case "library":
            return "Library";
        case "golf_course":
            return "Golf Course";
        case "consulate":
            return "Foreign Consulate";
        case "park":
            return "Park";
    }
};

export const nearestToQuestion = async (
    question: HomeGameMatchingQuestions | HomeGameMeasuringQuestions,
) => {
    let radius = 30;

    let instances: any = { features: [] };

    while (instances.features.length === 0) {
        instances = await findTentacleLocations(
            {
                lat: question.lat,
                lng: question.lng,
                radius: radius,
                unit: "miles",
                location: false,
                locationType: question.type,
                drag: false,
                color: "black",
                collapsed: false,
            },
            "Finding matching locations...",
        );
        radius += 30;
    }

    const questionPoint = turf.point([question.lng, question.lat]);

    return turf.nearestPoint(questionPoint, instances as any);
};<|MERGE_RESOLUTION|>--- conflicted
+++ resolved
@@ -1,19 +1,9 @@
-import * as turf from "@turf/turf";
-import type { LatLngTuple } from "leaflet";
-import _ from "lodash";
-import osmtogeojson from "osmtogeojson";
-<<<<<<< HEAD
-import { toast } from "react-toastify";
-
-import { mapGeoLocation, polyGeoJSON } from "@/lib/context";
-=======
 import * as turf from "@turf/turf";
 import {
     additionalMapGeoLocations,
     mapGeoLocation,
     polyGeoJSON,
 } from "@/lib/context";
->>>>>>> 9d10419a
 import type {
     EncompassingTentacleQuestionSchema,
     Question,
