--- conflicted
+++ resolved
@@ -16,11 +16,7 @@
         version: 4.2.0(@types/node@22.15.19)(@types/react-dom@19.0.3(@types/react@19.0.8))(@types/react@19.0.8)(jiti@1.21.7)(react-dom@19.0.0(react@19.0.0))(react@19.0.0)(terser@5.40.0)(yaml@2.7.0)
       '@astrojs/tailwind':
         specifier: ^5.1.5
-<<<<<<< HEAD
-        version: 5.1.5(astro@5.7.13(@types/node@22.15.19)(jiti@1.21.7)(rollup@4.41.0)(terser@5.39.2)(typescript@5.7.3)(yaml@2.7.0))(tailwindcss@3.4.17)
-=======
-        version: 5.1.5(astro@5.8.1(@types/node@22.15.19)(jiti@1.21.7)(rollup@2.79.2)(terser@5.40.0)(typescript@5.8.3)(yaml@2.7.0))(tailwindcss@3.4.17)
->>>>>>> 91d526c5
+        version: 5.1.5(astro@5.7.13(@types/node@22.15.19)(jiti@1.21.7)(rollup@2.79.2)(terser@5.40.0)(typescript@5.8.3)(yaml@2.7.0))(tailwindcss@3.4.17)
       '@nanostores/persistent':
         specifier: ^0.10.2
         version: 0.10.2(nanostores@0.11.4)
@@ -50,7 +46,6 @@
         version: 1.1.7(@types/react-dom@19.0.3(@types/react@19.0.8))(@types/react@19.0.8)(react-dom@19.0.0(react@19.0.0))(react@19.0.0)
       '@radix-ui/react-slot':
         specifier: ^1.1.2
-<<<<<<< HEAD
         version: 1.1.2(@types/react@19.0.8)(react@19.0.0)
       '@radix-ui/react-toggle':
         specifier: ^1.1.9
@@ -58,28 +53,18 @@
       '@radix-ui/react-toggle-group':
         specifier: ^1.1.10
         version: 1.1.10(@types/react-dom@19.0.3(@types/react@19.0.8))(@types/react@19.0.8)(react-dom@19.0.0(react@19.0.0))(react@19.0.0)
-=======
-        version: 1.2.3(@types/react@19.0.8)(react@19.0.0)
->>>>>>> 91d526c5
       '@radix-ui/react-tooltip':
         specifier: ^1.2.6
-        version: 1.2.7(@types/react-dom@19.0.3(@types/react@19.0.8))(@types/react@19.0.8)(react-dom@19.0.0(react@19.0.0))(react@19.0.0)
+        version: 1.2.6(@types/react-dom@19.0.3(@types/react@19.0.8))(@types/react@19.0.8)(react-dom@19.0.0(react@19.0.0))(react@19.0.0)
       '@turf/turf':
         specifier: ^7.2.0
         version: 7.2.0
       '@vite-pwa/astro':
         specifier: ^0.5.0
-<<<<<<< HEAD
-        version: 0.5.0(astro@5.7.13(@types/node@22.15.19)(jiti@1.21.7)(rollup@4.41.0)(terser@5.39.2)(typescript@5.7.3)(yaml@2.7.0))(vite-plugin-pwa@0.21.1(vite@6.3.5(@types/node@22.15.19)(jiti@1.21.7)(terser@5.39.2)(yaml@2.7.0))(workbox-build@7.3.0(@types/babel__core@7.20.5))(workbox-window@7.3.0))
+        version: 0.5.0(astro@5.7.13(@types/node@22.15.19)(jiti@1.21.7)(rollup@2.79.2)(terser@5.40.0)(typescript@5.8.3)(yaml@2.7.0))(vite-plugin-pwa@0.21.1(vite@6.3.5(@types/node@22.15.19)(jiti@1.21.7)(terser@5.40.0)(yaml@2.7.0))(workbox-build@7.3.0(@types/babel__core@7.20.5))(workbox-window@7.3.0))
       astro:
         specifier: ^5.7.13
-        version: 5.7.13(@types/node@22.15.19)(jiti@1.21.7)(rollup@4.41.0)(terser@5.39.2)(typescript@5.7.3)(yaml@2.7.0)
-=======
-        version: 0.5.1(astro@5.8.1(@types/node@22.15.19)(jiti@1.21.7)(rollup@2.79.2)(terser@5.40.0)(typescript@5.8.3)(yaml@2.7.0))(vite-plugin-pwa@0.21.1(vite@6.3.5(@types/node@22.15.19)(jiti@1.21.7)(terser@5.40.0)(yaml@2.7.0))(workbox-build@7.3.0(@types/babel__core@7.20.5))(workbox-window@7.3.0))
-      astro:
-        specifier: ^5.7.13
-        version: 5.8.1(@types/node@22.15.19)(jiti@1.21.7)(rollup@2.79.2)(terser@5.40.0)(typescript@5.8.3)(yaml@2.7.0)
->>>>>>> 91d526c5
+        version: 5.7.13(@types/node@22.15.19)(jiti@1.21.7)(rollup@2.79.2)(terser@5.40.0)(typescript@5.8.3)(yaml@2.7.0)
       class-variance-authority:
         specifier: ^0.7.1
         version: 0.7.1
@@ -230,15 +215,15 @@
   '@astrojs/internal-helpers@0.6.1':
     resolution: {integrity: sha512-l5Pqf6uZu31aG+3Lv8nl/3s4DbUzdlxTWDof4pEpto6GUJNhhCbelVi9dEyurOVyqaelwmS9oSyOWOENSfgo9A==}
 
-  '@astrojs/markdown-remark@6.3.2':
-    resolution: {integrity: sha512-bO35JbWpVvyKRl7cmSJD822e8YA8ThR/YbUsciWNA7yTcqpIAL2hJDToWP5KcZBWxGT6IOdOkHSXARSNZc4l/Q==}
+  '@astrojs/markdown-remark@6.3.1':
+    resolution: {integrity: sha512-c5F5gGrkczUaTVgmMW9g1YMJGzOtRvjjhw6IfGuxarM6ct09MpwysP10US729dy07gg8y+ofVifezvP3BNsWZg==}
 
   '@astrojs/partytown@2.1.4':
     resolution: {integrity: sha512-loUrAu0cGYFDC6dHVRiomdsBJ41VjDYXPA+B3Br51V5hENFgDSOLju86OIj1TvBACcsB22UQV7BlppODDG5gig==}
 
-  '@astrojs/prism@3.3.0':
-    resolution: {integrity: sha512-q8VwfU/fDZNoDOf+r7jUnMC2//H2l0TuQ6FkGJL8vD8nw/q5KiL3DS1KKBI3QhI9UQhpJ5dc7AtqfbXWuOgLCQ==}
-    engines: {node: 18.20.8 || ^20.3.0 || >=22.0.0}
+  '@astrojs/prism@3.2.0':
+    resolution: {integrity: sha512-GilTHKGCW6HMq7y3BUv9Ac7GMe/MO9gi9GW62GzKtth0SwukCu/qp2wLiGpEujhY+VVhaG9v7kv/5vFzvf4NYw==}
+    engines: {node: ^18.17.1 || ^20.3.0 || >=22.0.0}
 
   '@astrojs/react@4.2.0':
     resolution: {integrity: sha512-2OccnYFK+mLuy9GpJqPM3BQGvvemnXNeww+nBVYFuiH04L7YIdfg4Gq0LT7v/BraiuADV5uTl9VhTDL/ZQPAhw==}
@@ -255,9 +240,9 @@
       astro: ^3.0.0 || ^4.0.0 || ^5.0.0
       tailwindcss: ^3.0.24
 
-  '@astrojs/telemetry@3.3.0':
-    resolution: {integrity: sha512-UFBgfeldP06qu6khs/yY+q1cDAaArM2/7AEIqQ9Cuvf7B1hNLq0xDrZkct+QoIGyjq56y8IaE2I3CTvG99mlhQ==}
-    engines: {node: 18.20.8 || ^20.3.0 || >=22.0.0}
+  '@astrojs/telemetry@3.2.1':
+    resolution: {integrity: sha512-SSVM820Jqc6wjsn7qYfV9qfeQvePtVc1nSofhyap7l0/iakUKywj3hfy3UJAOV4sGV4Q/u450RD4AaCaFvNPlg==}
+    engines: {node: ^18.17.1 || ^20.3.0 || >=22.0.0}
 
   '@babel/code-frame@7.26.2':
     resolution: {integrity: sha512-RJlIHRueQgwWitWgF8OdFYGZX328Ax5BCemNGlqHfplnRT9ESi8JkFlvaVYbS+UubVY6dpv87Fs2u5M29iNFVQ==}
@@ -1390,8 +1375,8 @@
       '@types/react-dom':
         optional: true
 
-  '@radix-ui/react-arrow@1.1.7':
-    resolution: {integrity: sha512-F+M1tLhO+mlQaOWspE8Wstg+z6PwxwRd8oQ8IXceWz92kfAmalTRf0EjrouQeo7QssEPfCn05B4Ihs1K9WQ/7w==}
+  '@radix-ui/react-arrow@1.1.6':
+    resolution: {integrity: sha512-2JMfHJf/eVnwq+2dewT3C0acmCWD3XiVA1Da+jTDqo342UlU13WvXtqHhG+yJw5JeQmu4ue2eMy6gcEArLBlcw==}
     peerDependencies:
       '@types/react': '*'
       '@types/react-dom': '*'
@@ -1403,8 +1388,8 @@
       '@types/react-dom':
         optional: true
 
-  '@radix-ui/react-checkbox@1.3.2':
-    resolution: {integrity: sha512-yd+dI56KZqawxKZrJ31eENUwqc1QSqg4OZ15rybGjF2ZNwMO+wCyHzAVLRp9qoYJf7kYy0YpZ2b0JCzJ42HZpA==}
+  '@radix-ui/react-arrow@1.1.7':
+    resolution: {integrity: sha512-F+M1tLhO+mlQaOWspE8Wstg+z6PwxwRd8oQ8IXceWz92kfAmalTRf0EjrouQeo7QssEPfCn05B4Ihs1K9WQ/7w==}
     peerDependencies:
       '@types/react': '*'
       '@types/react-dom': '*'
@@ -1416,8 +1401,8 @@
       '@types/react-dom':
         optional: true
 
-  '@radix-ui/react-collection@1.1.7':
-    resolution: {integrity: sha512-Fh9rGN0MoI4ZFUNyfFVNU4y9LUz93u9/0K+yLgA2bwRojxM8JU1DyvvMBabnZPBgMWREAJvU2jjVzq+LrFUglw==}
+  '@radix-ui/react-checkbox@1.3.2':
+    resolution: {integrity: sha512-yd+dI56KZqawxKZrJ31eENUwqc1QSqg4OZ15rybGjF2ZNwMO+wCyHzAVLRp9qoYJf7kYy0YpZ2b0JCzJ42HZpA==}
     peerDependencies:
       '@types/react': '*'
       '@types/react-dom': '*'
@@ -1429,35 +1414,8 @@
       '@types/react-dom':
         optional: true
 
-  '@radix-ui/react-compose-refs@1.1.1':
-    resolution: {integrity: sha512-Y9VzoRDSJtgFMUCoiZBDVo084VQ5hfpXxVE+NgkdNsjiDBByiImMZKKhxMwCbdHvhlENG6a833CbFkOQvTricw==}
-    peerDependencies:
-      '@types/react': '*'
-      react: ^16.8 || ^17.0 || ^18.0 || ^19.0 || ^19.0.0-rc
-    peerDependenciesMeta:
-      '@types/react':
-        optional: true
-
-  '@radix-ui/react-compose-refs@1.1.2':
-    resolution: {integrity: sha512-z4eqJvfiNnFMHIIvXP3CY57y2WJs5g2v3X0zm9mEJkrkNv4rDxu+sg9Jh8EkXyeqBkB7SOcboo9dMVqhyrACIg==}
-    peerDependencies:
-      '@types/react': '*'
-      react: ^16.8 || ^17.0 || ^18.0 || ^19.0 || ^19.0.0-rc
-    peerDependenciesMeta:
-      '@types/react':
-        optional: true
-
-  '@radix-ui/react-context@1.1.2':
-    resolution: {integrity: sha512-jCi/QKUM2r1Ju5a3J64TH2A5SpKAgh0LpknyqdQ4m6DCV0xJ2HG1xARRwNGPQfi1SLdLWZ1OJz6F4OMBBNiGJA==}
-    peerDependencies:
-      '@types/react': '*'
-      react: ^16.8 || ^17.0 || ^18.0 || ^19.0 || ^19.0.0-rc
-    peerDependenciesMeta:
-      '@types/react':
-        optional: true
-
-  '@radix-ui/react-dialog@1.1.14':
-    resolution: {integrity: sha512-+CpweKjqpzTmwRwcYECQcNYbI8V9VSQt0SNFKeEBLgfucbsLssU6Ppq7wUdNXEGb573bMjFhVjKVll8rmV6zMw==}
+  '@radix-ui/react-collection@1.1.7':
+    resolution: {integrity: sha512-Fh9rGN0MoI4ZFUNyfFVNU4y9LUz93u9/0K+yLgA2bwRojxM8JU1DyvvMBabnZPBgMWREAJvU2jjVzq+LrFUglw==}
     peerDependencies:
       '@types/react': '*'
       '@types/react-dom': '*'
@@ -1469,8 +1427,8 @@
       '@types/react-dom':
         optional: true
 
-  '@radix-ui/react-direction@1.1.1':
-    resolution: {integrity: sha512-1UEWRX6jnOA2y4H5WczZ44gOOjTEmlqv1uNW4GAJEO5+bauCBhv8snY65Iw5/VOS/ghKN9gr2KjnLKxrsvoMVw==}
+  '@radix-ui/react-compose-refs@1.1.1':
+    resolution: {integrity: sha512-Y9VzoRDSJtgFMUCoiZBDVo084VQ5hfpXxVE+NgkdNsjiDBByiImMZKKhxMwCbdHvhlENG6a833CbFkOQvTricw==}
     peerDependencies:
       '@types/react': '*'
       react: ^16.8 || ^17.0 || ^18.0 || ^19.0 || ^19.0.0-rc
@@ -1478,8 +1436,26 @@
       '@types/react':
         optional: true
 
-  '@radix-ui/react-dismissable-layer@1.1.10':
-    resolution: {integrity: sha512-IM1zzRV4W3HtVgftdQiiOmA0AdJlCtMLe00FXaHwgt3rAnNsIyDqshvkIW3hj/iu5hu8ERP7KIYki6NkqDxAwQ==}
+  '@radix-ui/react-compose-refs@1.1.2':
+    resolution: {integrity: sha512-z4eqJvfiNnFMHIIvXP3CY57y2WJs5g2v3X0zm9mEJkrkNv4rDxu+sg9Jh8EkXyeqBkB7SOcboo9dMVqhyrACIg==}
+    peerDependencies:
+      '@types/react': '*'
+      react: ^16.8 || ^17.0 || ^18.0 || ^19.0 || ^19.0.0-rc
+    peerDependenciesMeta:
+      '@types/react':
+        optional: true
+
+  '@radix-ui/react-context@1.1.2':
+    resolution: {integrity: sha512-jCi/QKUM2r1Ju5a3J64TH2A5SpKAgh0LpknyqdQ4m6DCV0xJ2HG1xARRwNGPQfi1SLdLWZ1OJz6F4OMBBNiGJA==}
+    peerDependencies:
+      '@types/react': '*'
+      react: ^16.8 || ^17.0 || ^18.0 || ^19.0 || ^19.0.0-rc
+    peerDependenciesMeta:
+      '@types/react':
+        optional: true
+
+  '@radix-ui/react-dialog@1.1.14':
+    resolution: {integrity: sha512-+CpweKjqpzTmwRwcYECQcNYbI8V9VSQt0SNFKeEBLgfucbsLssU6Ppq7wUdNXEGb573bMjFhVjKVll8rmV6zMw==}
     peerDependencies:
       '@types/react': '*'
       '@types/react-dom': '*'
@@ -1491,8 +1467,8 @@
       '@types/react-dom':
         optional: true
 
-  '@radix-ui/react-focus-guards@1.1.2':
-    resolution: {integrity: sha512-fyjAACV62oPV925xFCrH8DR5xWhg9KYtJT4s3u54jxp+L/hbpTY2kIeEFFbFe+a/HCE94zGQMZLIpVTPVZDhaA==}
+  '@radix-ui/react-direction@1.1.1':
+    resolution: {integrity: sha512-1UEWRX6jnOA2y4H5WczZ44gOOjTEmlqv1uNW4GAJEO5+bauCBhv8snY65Iw5/VOS/ghKN9gr2KjnLKxrsvoMVw==}
     peerDependencies:
       '@types/react': '*'
       react: ^16.8 || ^17.0 || ^18.0 || ^19.0 || ^19.0.0-rc
@@ -1500,8 +1476,8 @@
       '@types/react':
         optional: true
 
-  '@radix-ui/react-focus-scope@1.1.7':
-    resolution: {integrity: sha512-t2ODlkXBQyn7jkl6TNaw/MtVEVvIGelJDCG41Okq/KwUsJBwQ4XVZsHAVUkK4mBv3ewiAS3PGuUWuY2BoK4ZUw==}
+  '@radix-ui/react-dismissable-layer@1.1.10':
+    resolution: {integrity: sha512-IM1zzRV4W3HtVgftdQiiOmA0AdJlCtMLe00FXaHwgt3rAnNsIyDqshvkIW3hj/iu5hu8ERP7KIYki6NkqDxAwQ==}
     peerDependencies:
       '@types/react': '*'
       '@types/react-dom': '*'
@@ -1513,26 +1489,8 @@
       '@types/react-dom':
         optional: true
 
-  '@radix-ui/react-id@1.1.0':
-    resolution: {integrity: sha512-EJUrI8yYh7WOjNOqpoJaf1jlFIH2LvtgAl+YcFqNCa+4hj64ZXmPkAKOFs/ukjz3byN6bdb/AVUqHkI8/uWWMA==}
-    peerDependencies:
-      '@types/react': '*'
-      react: ^16.8 || ^17.0 || ^18.0 || ^19.0 || ^19.0.0-rc
-    peerDependenciesMeta:
-      '@types/react':
-        optional: true
-
-  '@radix-ui/react-id@1.1.1':
-    resolution: {integrity: sha512-kGkGegYIdQsOb4XjsfM97rXsiHaBwco+hFI66oO4s9LU+PLAC5oJ7khdOVFxkhsmlbpUqDAvXw11CluXP+jkHg==}
-    peerDependencies:
-      '@types/react': '*'
-      react: ^16.8 || ^17.0 || ^18.0 || ^19.0 || ^19.0.0-rc
-    peerDependenciesMeta:
-      '@types/react':
-        optional: true
-
-  '@radix-ui/react-label@2.1.7':
-    resolution: {integrity: sha512-YT1GqPSL8kJn20djelMX7/cTRp/Y9w5IZHvfxQTVHrOqa2yMl7i/UfMqKRU5V7mEyKTrUVgJXhNQPVCG8PBLoQ==}
+  '@radix-ui/react-dismissable-layer@1.1.9':
+    resolution: {integrity: sha512-way197PiTvNp+WBP7svMJasHl+vibhWGQDb6Mgf5mhEWJkgb85z7Lfl9TUdkqpWsf8GRNmoopx9ZxCyDzmgRMQ==}
     peerDependencies:
       '@types/react': '*'
       '@types/react-dom': '*'
@@ -1544,8 +1502,17 @@
       '@types/react-dom':
         optional: true
 
-  '@radix-ui/react-popover@1.1.14':
-    resolution: {integrity: sha512-ODz16+1iIbGUfFEfKx2HTPKizg2MN39uIOV8MXeHnmdd3i/N9Wt7vU46wbHsqA0xoaQyXVcs0KIlBdOA2Y95bw==}
+  '@radix-ui/react-focus-guards@1.1.2':
+    resolution: {integrity: sha512-fyjAACV62oPV925xFCrH8DR5xWhg9KYtJT4s3u54jxp+L/hbpTY2kIeEFFbFe+a/HCE94zGQMZLIpVTPVZDhaA==}
+    peerDependencies:
+      '@types/react': '*'
+      react: ^16.8 || ^17.0 || ^18.0 || ^19.0 || ^19.0.0-rc
+    peerDependenciesMeta:
+      '@types/react':
+        optional: true
+
+  '@radix-ui/react-focus-scope@1.1.7':
+    resolution: {integrity: sha512-t2ODlkXBQyn7jkl6TNaw/MtVEVvIGelJDCG41Okq/KwUsJBwQ4XVZsHAVUkK4mBv3ewiAS3PGuUWuY2BoK4ZUw==}
     peerDependencies:
       '@types/react': '*'
       '@types/react-dom': '*'
@@ -1557,8 +1524,26 @@
       '@types/react-dom':
         optional: true
 
-  '@radix-ui/react-popper@1.2.7':
-    resolution: {integrity: sha512-IUFAccz1JyKcf/RjB552PlWwxjeCJB8/4KxT7EhBHOJM+mN7LdW+B3kacJXILm32xawcMMjb2i0cIZpo+f9kiQ==}
+  '@radix-ui/react-id@1.1.0':
+    resolution: {integrity: sha512-EJUrI8yYh7WOjNOqpoJaf1jlFIH2LvtgAl+YcFqNCa+4hj64ZXmPkAKOFs/ukjz3byN6bdb/AVUqHkI8/uWWMA==}
+    peerDependencies:
+      '@types/react': '*'
+      react: ^16.8 || ^17.0 || ^18.0 || ^19.0 || ^19.0.0-rc
+    peerDependenciesMeta:
+      '@types/react':
+        optional: true
+
+  '@radix-ui/react-id@1.1.1':
+    resolution: {integrity: sha512-kGkGegYIdQsOb4XjsfM97rXsiHaBwco+hFI66oO4s9LU+PLAC5oJ7khdOVFxkhsmlbpUqDAvXw11CluXP+jkHg==}
+    peerDependencies:
+      '@types/react': '*'
+      react: ^16.8 || ^17.0 || ^18.0 || ^19.0 || ^19.0.0-rc
+    peerDependenciesMeta:
+      '@types/react':
+        optional: true
+
+  '@radix-ui/react-label@2.1.7':
+    resolution: {integrity: sha512-YT1GqPSL8kJn20djelMX7/cTRp/Y9w5IZHvfxQTVHrOqa2yMl7i/UfMqKRU5V7mEyKTrUVgJXhNQPVCG8PBLoQ==}
     peerDependencies:
       '@types/react': '*'
       '@types/react-dom': '*'
@@ -1570,8 +1555,8 @@
       '@types/react-dom':
         optional: true
 
-  '@radix-ui/react-portal@1.1.9':
-    resolution: {integrity: sha512-bpIxvq03if6UNwXZ+HTK71JLh4APvnXntDc6XOX8UVq4XQOVl7lwok0AvIl+b8zgCw3fSaVTZMpAPPagXbKmHQ==}
+  '@radix-ui/react-popover@1.1.14':
+    resolution: {integrity: sha512-ODz16+1iIbGUfFEfKx2HTPKizg2MN39uIOV8MXeHnmdd3i/N9Wt7vU46wbHsqA0xoaQyXVcs0KIlBdOA2Y95bw==}
     peerDependencies:
       '@types/react': '*'
       '@types/react-dom': '*'
@@ -1583,8 +1568,8 @@
       '@types/react-dom':
         optional: true
 
-  '@radix-ui/react-presence@1.1.4':
-    resolution: {integrity: sha512-ueDqRbdc4/bkaQT3GIpLQssRlFgWaL/U2z/S31qRwwLWoxHLgry3SIfCwhxeQNbirEUXFa+lq3RL3oBYXtcmIA==}
+  '@radix-ui/react-popper@1.2.6':
+    resolution: {integrity: sha512-7iqXaOWIjDBfIG7aq8CUEeCSsQMLFdn7VEE8TaFz704DtEzpPHR7w/uuzRflvKgltqSAImgcmxQ7fFX3X7wasg==}
     peerDependencies:
       '@types/react': '*'
       '@types/react-dom': '*'
@@ -1596,8 +1581,8 @@
       '@types/react-dom':
         optional: true
 
-  '@radix-ui/react-primitive@2.0.2':
-    resolution: {integrity: sha512-Ec/0d38EIuvDF+GZjcMU/Ze6MxntVJYO/fRlCPhCaVUyPY9WTalHJw54tp9sXeJo3tlShWpy41vQRgLRGOuz+w==}
+  '@radix-ui/react-popper@1.2.7':
+    resolution: {integrity: sha512-IUFAccz1JyKcf/RjB552PlWwxjeCJB8/4KxT7EhBHOJM+mN7LdW+B3kacJXILm32xawcMMjb2i0cIZpo+f9kiQ==}
     peerDependencies:
       '@types/react': '*'
       '@types/react-dom': '*'
@@ -1609,8 +1594,8 @@
       '@types/react-dom':
         optional: true
 
-  '@radix-ui/react-primitive@2.1.3':
-    resolution: {integrity: sha512-m9gTwRkhy2lvCPe6QJp4d3G1TYEUHn/FzJUtq9MjH46an1wJU+GdoGC5VLof8RX8Ft/DlpshApkhswDLZzHIcQ==}
+  '@radix-ui/react-portal@1.1.8':
+    resolution: {integrity: sha512-hQsTUIn7p7fxCPvao/q6wpbxmCwgLrlz+nOrJgC+RwfZqWY/WN+UMqkXzrtKbPrF82P43eCTl3ekeKuyAQbFeg==}
     peerDependencies:
       '@types/react': '*'
       '@types/react-dom': '*'
@@ -1622,8 +1607,8 @@
       '@types/react-dom':
         optional: true
 
-  '@radix-ui/react-roving-focus@1.1.10':
-    resolution: {integrity: sha512-dT9aOXUen9JSsxnMPv/0VqySQf5eDQ6LCk5Sw28kamz8wSOW2bJdlX2Bg5VUIIcV+6XlHpWTIuTPCf/UNIyq8Q==}
+  '@radix-ui/react-portal@1.1.9':
+    resolution: {integrity: sha512-bpIxvq03if6UNwXZ+HTK71JLh4APvnXntDc6XOX8UVq4XQOVl7lwok0AvIl+b8zgCw3fSaVTZMpAPPagXbKmHQ==}
     peerDependencies:
       '@types/react': '*'
       '@types/react-dom': '*'
@@ -1635,8 +1620,8 @@
       '@types/react-dom':
         optional: true
 
-  '@radix-ui/react-select@2.2.5':
-    resolution: {integrity: sha512-HnMTdXEVuuyzx63ME0ut4+sEMYW6oouHWNGUZc7ddvUWIcfCva/AMoqEW/3wnEllriMWBa0RHspCYnfCWJQYmA==}
+  '@radix-ui/react-presence@1.1.4':
+    resolution: {integrity: sha512-ueDqRbdc4/bkaQT3GIpLQssRlFgWaL/U2z/S31qRwwLWoxHLgry3SIfCwhxeQNbirEUXFa+lq3RL3oBYXtcmIA==}
     peerDependencies:
       '@types/react': '*'
       '@types/react-dom': '*'
@@ -1648,8 +1633,8 @@
       '@types/react-dom':
         optional: true
 
-  '@radix-ui/react-separator@1.1.7':
-    resolution: {integrity: sha512-0HEb8R9E8A+jZjvmFCy/J4xhbXy3TV+9XSnGJ3KvTtjlIUy/YQ/p6UYZvi7YbeoeXdyU9+Y3scizK6hkY37baA==}
+  '@radix-ui/react-primitive@2.0.2':
+    resolution: {integrity: sha512-Ec/0d38EIuvDF+GZjcMU/Ze6MxntVJYO/fRlCPhCaVUyPY9WTalHJw54tp9sXeJo3tlShWpy41vQRgLRGOuz+w==}
     peerDependencies:
       '@types/react': '*'
       '@types/react-dom': '*'
@@ -1661,27 +1646,8 @@
       '@types/react-dom':
         optional: true
 
-  '@radix-ui/react-slot@1.1.2':
-    resolution: {integrity: sha512-YAKxaiGsSQJ38VzKH86/BPRC4rh+b1Jpa+JneA5LRE7skmLPNAyeG8kPJj/oo4STLvlrs8vkf/iYyc3A5stYCQ==}
-    peerDependencies:
-      '@types/react': '*'
-      react: ^16.8 || ^17.0 || ^18.0 || ^19.0 || ^19.0.0-rc
-    peerDependenciesMeta:
-      '@types/react':
-        optional: true
-
-  '@radix-ui/react-slot@1.2.3':
-    resolution: {integrity: sha512-aeNmHnBxbi2St0au6VBVC7JXFlhLlOnvIIlePNniyUNAClzmtAUEY8/pBiK3iHjufOlwA+c20/8jngo7xcrg8A==}
-    peerDependencies:
-      '@types/react': '*'
-      react: ^16.8 || ^17.0 || ^18.0 || ^19.0 || ^19.0.0-rc
-    peerDependenciesMeta:
-      '@types/react':
-        optional: true
-
-<<<<<<< HEAD
-  '@radix-ui/react-toggle-group@1.1.10':
-    resolution: {integrity: sha512-kiU694Km3WFLTC75DdqgM/3Jauf3rD9wxeS9XtyWFKsBUeZA337lC+6uUazT7I1DhanZ5gyD5Stf8uf2dbQxOQ==}
+  '@radix-ui/react-primitive@2.1.2':
+    resolution: {integrity: sha512-uHa+l/lKfxuDD2zjN/0peM/RhhSmRjr5YWdk/37EnSv1nJ88uvG85DPexSm8HdFQROd2VdERJ6ynXbkCFi+APw==}
     peerDependencies:
       '@types/react': '*'
       '@types/react-dom': '*'
@@ -1693,8 +1659,8 @@
       '@types/react-dom':
         optional: true
 
-  '@radix-ui/react-toggle@1.1.9':
-    resolution: {integrity: sha512-ZoFkBBz9zv9GWer7wIjvdRxmh2wyc2oKWw6C6CseWd6/yq1DK/l5lJ+wnsmFwJZbBYqr02mrf8A2q/CVCuM3ZA==}
+  '@radix-ui/react-primitive@2.1.3':
+    resolution: {integrity: sha512-m9gTwRkhy2lvCPe6QJp4d3G1TYEUHn/FzJUtq9MjH46an1wJU+GdoGC5VLof8RX8Ft/DlpshApkhswDLZzHIcQ==}
     peerDependencies:
       '@types/react': '*'
       '@types/react-dom': '*'
@@ -1706,12 +1672,8 @@
       '@types/react-dom':
         optional: true
 
-  '@radix-ui/react-tooltip@1.2.6':
-    resolution: {integrity: sha512-zYb+9dc9tkoN2JjBDIIPLQtk3gGyz8FMKoqYTb8EMVQ5a5hBcdHPECrsZVI4NpPAUOixhkoqg7Hj5ry5USowfA==}
-=======
-  '@radix-ui/react-tooltip@1.2.7':
-    resolution: {integrity: sha512-Ap+fNYwKTYJ9pzqW+Xe2HtMRbQ/EeWkj2qykZ6SuEV4iS/o1bZI5ssJbk4D2r8XuDuOBVz/tIx2JObtuqU+5Zw==}
->>>>>>> 91d526c5
+  '@radix-ui/react-roving-focus@1.1.10':
+    resolution: {integrity: sha512-dT9aOXUen9JSsxnMPv/0VqySQf5eDQ6LCk5Sw28kamz8wSOW2bJdlX2Bg5VUIIcV+6XlHpWTIuTPCf/UNIyq8Q==}
     peerDependencies:
       '@types/react': '*'
       '@types/react-dom': '*'
@@ -1723,89 +1685,8 @@
       '@types/react-dom':
         optional: true
 
-  '@radix-ui/react-use-callback-ref@1.1.1':
-    resolution: {integrity: sha512-FkBMwD+qbGQeMu1cOHnuGB6x4yzPjho8ap5WtbEJ26umhgqVXbhekKUQO+hZEL1vU92a3wHwdp0HAcqAUF5iDg==}
-    peerDependencies:
-      '@types/react': '*'
-      react: ^16.8 || ^17.0 || ^18.0 || ^19.0 || ^19.0.0-rc
-    peerDependenciesMeta:
-      '@types/react':
-        optional: true
-
-  '@radix-ui/react-use-controllable-state@1.2.2':
-    resolution: {integrity: sha512-BjasUjixPFdS+NKkypcyyN5Pmg83Olst0+c6vGov0diwTEo6mgdqVR6hxcEgFuh4QrAs7Rc+9KuGJ9TVCj0Zzg==}
-    peerDependencies:
-      '@types/react': '*'
-      react: ^16.8 || ^17.0 || ^18.0 || ^19.0 || ^19.0.0-rc
-    peerDependenciesMeta:
-      '@types/react':
-        optional: true
-
-  '@radix-ui/react-use-effect-event@0.0.2':
-    resolution: {integrity: sha512-Qp8WbZOBe+blgpuUT+lw2xheLP8q0oatc9UpmiemEICxGvFLYmHm9QowVZGHtJlGbS6A6yJ3iViad/2cVjnOiA==}
-    peerDependencies:
-      '@types/react': '*'
-      react: ^16.8 || ^17.0 || ^18.0 || ^19.0 || ^19.0.0-rc
-    peerDependenciesMeta:
-      '@types/react':
-        optional: true
-
-  '@radix-ui/react-use-escape-keydown@1.1.1':
-    resolution: {integrity: sha512-Il0+boE7w/XebUHyBjroE+DbByORGR9KKmITzbR7MyQ4akpORYP/ZmbhAr0DG7RmmBqoOnZdy2QlvajJ2QA59g==}
-    peerDependencies:
-      '@types/react': '*'
-      react: ^16.8 || ^17.0 || ^18.0 || ^19.0 || ^19.0.0-rc
-    peerDependenciesMeta:
-      '@types/react':
-        optional: true
-
-  '@radix-ui/react-use-layout-effect@1.1.0':
-    resolution: {integrity: sha512-+FPE0rOdziWSrH9athwI1R0HDVbWlEhd+FR+aSDk4uWGmSJ9Z54sdZVDQPZAinJhJXwfT+qnj969mCsT2gfm5w==}
-    peerDependencies:
-      '@types/react': '*'
-      react: ^16.8 || ^17.0 || ^18.0 || ^19.0 || ^19.0.0-rc
-    peerDependenciesMeta:
-      '@types/react':
-        optional: true
-
-  '@radix-ui/react-use-layout-effect@1.1.1':
-    resolution: {integrity: sha512-RbJRS4UWQFkzHTTwVymMTUv8EqYhOp8dOOviLj2ugtTiXRaRQS7GLGxZTLL1jWhMeoSCf5zmcZkqTl9IiYfXcQ==}
-    peerDependencies:
-      '@types/react': '*'
-      react: ^16.8 || ^17.0 || ^18.0 || ^19.0 || ^19.0.0-rc
-    peerDependenciesMeta:
-      '@types/react':
-        optional: true
-
-  '@radix-ui/react-use-previous@1.1.1':
-    resolution: {integrity: sha512-2dHfToCj/pzca2Ck724OZ5L0EVrr3eHRNsG/b3xQJLA2hZpVCS99bLAX+hm1IHXDEnzU6by5z/5MIY794/a8NQ==}
-    peerDependencies:
-      '@types/react': '*'
-      react: ^16.8 || ^17.0 || ^18.0 || ^19.0 || ^19.0.0-rc
-    peerDependenciesMeta:
-      '@types/react':
-        optional: true
-
-  '@radix-ui/react-use-rect@1.1.1':
-    resolution: {integrity: sha512-QTYuDesS0VtuHNNvMh+CjlKJ4LJickCMUAqjlE3+j8w+RlRpwyX3apEQKGFzbZGdo7XNG1tXa+bQqIE7HIXT2w==}
-    peerDependencies:
-      '@types/react': '*'
-      react: ^16.8 || ^17.0 || ^18.0 || ^19.0 || ^19.0.0-rc
-    peerDependenciesMeta:
-      '@types/react':
-        optional: true
-
-  '@radix-ui/react-use-size@1.1.1':
-    resolution: {integrity: sha512-ewrXRDTAqAXlkl6t/fkXWNAhFX9I+CkKlw6zjEwk86RSPKwZr3xpBRso655aqYafwtnbpHLj6toFzmd6xdVptQ==}
-    peerDependencies:
-      '@types/react': '*'
-      react: ^16.8 || ^17.0 || ^18.0 || ^19.0 || ^19.0.0-rc
-    peerDependenciesMeta:
-      '@types/react':
-        optional: true
-
-  '@radix-ui/react-visually-hidden@1.2.3':
-    resolution: {integrity: sha512-pzJq12tEaaIhqjbzpCuv/OypJY/BPavOofm+dbab+MHLajy277+1lLm6JFcGgF5eskJ6mquGirhXY2GD/8u8Ug==}
+  '@radix-ui/react-select@2.2.5':
+    resolution: {integrity: sha512-HnMTdXEVuuyzx63ME0ut4+sEMYW6oouHWNGUZc7ddvUWIcfCva/AMoqEW/3wnEllriMWBa0RHspCYnfCWJQYmA==}
     peerDependencies:
       '@types/react': '*'
       '@types/react-dom': '*'
@@ -1817,6 +1698,192 @@
       '@types/react-dom':
         optional: true
 
+  '@radix-ui/react-separator@1.1.7':
+    resolution: {integrity: sha512-0HEb8R9E8A+jZjvmFCy/J4xhbXy3TV+9XSnGJ3KvTtjlIUy/YQ/p6UYZvi7YbeoeXdyU9+Y3scizK6hkY37baA==}
+    peerDependencies:
+      '@types/react': '*'
+      '@types/react-dom': '*'
+      react: ^16.8 || ^17.0 || ^18.0 || ^19.0 || ^19.0.0-rc
+      react-dom: ^16.8 || ^17.0 || ^18.0 || ^19.0 || ^19.0.0-rc
+    peerDependenciesMeta:
+      '@types/react':
+        optional: true
+      '@types/react-dom':
+        optional: true
+
+  '@radix-ui/react-slot@1.1.2':
+    resolution: {integrity: sha512-YAKxaiGsSQJ38VzKH86/BPRC4rh+b1Jpa+JneA5LRE7skmLPNAyeG8kPJj/oo4STLvlrs8vkf/iYyc3A5stYCQ==}
+    peerDependencies:
+      '@types/react': '*'
+      react: ^16.8 || ^17.0 || ^18.0 || ^19.0 || ^19.0.0-rc
+    peerDependenciesMeta:
+      '@types/react':
+        optional: true
+
+  '@radix-ui/react-slot@1.2.2':
+    resolution: {integrity: sha512-y7TBO4xN4Y94FvcWIOIh18fM4R1A8S4q1jhoz4PNzOoHsFcN8pogcFmZrTYAm4F9VRUrWP/Mw7xSKybIeRI+CQ==}
+    peerDependencies:
+      '@types/react': '*'
+      react: ^16.8 || ^17.0 || ^18.0 || ^19.0 || ^19.0.0-rc
+    peerDependenciesMeta:
+      '@types/react':
+        optional: true
+
+  '@radix-ui/react-slot@1.2.3':
+    resolution: {integrity: sha512-aeNmHnBxbi2St0au6VBVC7JXFlhLlOnvIIlePNniyUNAClzmtAUEY8/pBiK3iHjufOlwA+c20/8jngo7xcrg8A==}
+    peerDependencies:
+      '@types/react': '*'
+      react: ^16.8 || ^17.0 || ^18.0 || ^19.0 || ^19.0.0-rc
+    peerDependenciesMeta:
+      '@types/react':
+        optional: true
+
+  '@radix-ui/react-toggle-group@1.1.10':
+    resolution: {integrity: sha512-kiU694Km3WFLTC75DdqgM/3Jauf3rD9wxeS9XtyWFKsBUeZA337lC+6uUazT7I1DhanZ5gyD5Stf8uf2dbQxOQ==}
+    peerDependencies:
+      '@types/react': '*'
+      '@types/react-dom': '*'
+      react: ^16.8 || ^17.0 || ^18.0 || ^19.0 || ^19.0.0-rc
+      react-dom: ^16.8 || ^17.0 || ^18.0 || ^19.0 || ^19.0.0-rc
+    peerDependenciesMeta:
+      '@types/react':
+        optional: true
+      '@types/react-dom':
+        optional: true
+
+  '@radix-ui/react-toggle@1.1.9':
+    resolution: {integrity: sha512-ZoFkBBz9zv9GWer7wIjvdRxmh2wyc2oKWw6C6CseWd6/yq1DK/l5lJ+wnsmFwJZbBYqr02mrf8A2q/CVCuM3ZA==}
+    peerDependencies:
+      '@types/react': '*'
+      '@types/react-dom': '*'
+      react: ^16.8 || ^17.0 || ^18.0 || ^19.0 || ^19.0.0-rc
+      react-dom: ^16.8 || ^17.0 || ^18.0 || ^19.0 || ^19.0.0-rc
+    peerDependenciesMeta:
+      '@types/react':
+        optional: true
+      '@types/react-dom':
+        optional: true
+
+  '@radix-ui/react-tooltip@1.2.6':
+    resolution: {integrity: sha512-zYb+9dc9tkoN2JjBDIIPLQtk3gGyz8FMKoqYTb8EMVQ5a5hBcdHPECrsZVI4NpPAUOixhkoqg7Hj5ry5USowfA==}
+    peerDependencies:
+      '@types/react': '*'
+      '@types/react-dom': '*'
+      react: ^16.8 || ^17.0 || ^18.0 || ^19.0 || ^19.0.0-rc
+      react-dom: ^16.8 || ^17.0 || ^18.0 || ^19.0 || ^19.0.0-rc
+    peerDependenciesMeta:
+      '@types/react':
+        optional: true
+      '@types/react-dom':
+        optional: true
+
+  '@radix-ui/react-use-callback-ref@1.1.1':
+    resolution: {integrity: sha512-FkBMwD+qbGQeMu1cOHnuGB6x4yzPjho8ap5WtbEJ26umhgqVXbhekKUQO+hZEL1vU92a3wHwdp0HAcqAUF5iDg==}
+    peerDependencies:
+      '@types/react': '*'
+      react: ^16.8 || ^17.0 || ^18.0 || ^19.0 || ^19.0.0-rc
+    peerDependenciesMeta:
+      '@types/react':
+        optional: true
+
+  '@radix-ui/react-use-controllable-state@1.2.2':
+    resolution: {integrity: sha512-BjasUjixPFdS+NKkypcyyN5Pmg83Olst0+c6vGov0diwTEo6mgdqVR6hxcEgFuh4QrAs7Rc+9KuGJ9TVCj0Zzg==}
+    peerDependencies:
+      '@types/react': '*'
+      react: ^16.8 || ^17.0 || ^18.0 || ^19.0 || ^19.0.0-rc
+    peerDependenciesMeta:
+      '@types/react':
+        optional: true
+
+  '@radix-ui/react-use-effect-event@0.0.2':
+    resolution: {integrity: sha512-Qp8WbZOBe+blgpuUT+lw2xheLP8q0oatc9UpmiemEICxGvFLYmHm9QowVZGHtJlGbS6A6yJ3iViad/2cVjnOiA==}
+    peerDependencies:
+      '@types/react': '*'
+      react: ^16.8 || ^17.0 || ^18.0 || ^19.0 || ^19.0.0-rc
+    peerDependenciesMeta:
+      '@types/react':
+        optional: true
+
+  '@radix-ui/react-use-escape-keydown@1.1.1':
+    resolution: {integrity: sha512-Il0+boE7w/XebUHyBjroE+DbByORGR9KKmITzbR7MyQ4akpORYP/ZmbhAr0DG7RmmBqoOnZdy2QlvajJ2QA59g==}
+    peerDependencies:
+      '@types/react': '*'
+      react: ^16.8 || ^17.0 || ^18.0 || ^19.0 || ^19.0.0-rc
+    peerDependenciesMeta:
+      '@types/react':
+        optional: true
+
+  '@radix-ui/react-use-layout-effect@1.1.0':
+    resolution: {integrity: sha512-+FPE0rOdziWSrH9athwI1R0HDVbWlEhd+FR+aSDk4uWGmSJ9Z54sdZVDQPZAinJhJXwfT+qnj969mCsT2gfm5w==}
+    peerDependencies:
+      '@types/react': '*'
+      react: ^16.8 || ^17.0 || ^18.0 || ^19.0 || ^19.0.0-rc
+    peerDependenciesMeta:
+      '@types/react':
+        optional: true
+
+  '@radix-ui/react-use-layout-effect@1.1.1':
+    resolution: {integrity: sha512-RbJRS4UWQFkzHTTwVymMTUv8EqYhOp8dOOviLj2ugtTiXRaRQS7GLGxZTLL1jWhMeoSCf5zmcZkqTl9IiYfXcQ==}
+    peerDependencies:
+      '@types/react': '*'
+      react: ^16.8 || ^17.0 || ^18.0 || ^19.0 || ^19.0.0-rc
+    peerDependenciesMeta:
+      '@types/react':
+        optional: true
+
+  '@radix-ui/react-use-previous@1.1.1':
+    resolution: {integrity: sha512-2dHfToCj/pzca2Ck724OZ5L0EVrr3eHRNsG/b3xQJLA2hZpVCS99bLAX+hm1IHXDEnzU6by5z/5MIY794/a8NQ==}
+    peerDependencies:
+      '@types/react': '*'
+      react: ^16.8 || ^17.0 || ^18.0 || ^19.0 || ^19.0.0-rc
+    peerDependenciesMeta:
+      '@types/react':
+        optional: true
+
+  '@radix-ui/react-use-rect@1.1.1':
+    resolution: {integrity: sha512-QTYuDesS0VtuHNNvMh+CjlKJ4LJickCMUAqjlE3+j8w+RlRpwyX3apEQKGFzbZGdo7XNG1tXa+bQqIE7HIXT2w==}
+    peerDependencies:
+      '@types/react': '*'
+      react: ^16.8 || ^17.0 || ^18.0 || ^19.0 || ^19.0.0-rc
+    peerDependenciesMeta:
+      '@types/react':
+        optional: true
+
+  '@radix-ui/react-use-size@1.1.1':
+    resolution: {integrity: sha512-ewrXRDTAqAXlkl6t/fkXWNAhFX9I+CkKlw6zjEwk86RSPKwZr3xpBRso655aqYafwtnbpHLj6toFzmd6xdVptQ==}
+    peerDependencies:
+      '@types/react': '*'
+      react: ^16.8 || ^17.0 || ^18.0 || ^19.0 || ^19.0.0-rc
+    peerDependenciesMeta:
+      '@types/react':
+        optional: true
+
+  '@radix-ui/react-visually-hidden@1.2.2':
+    resolution: {integrity: sha512-ORCmRUbNiZIv6uV5mhFrhsIKw4UX/N3syZtyqvry61tbGm4JlgQuSn0hk5TwCARsCjkcnuRkSdCE3xfb+ADHew==}
+    peerDependencies:
+      '@types/react': '*'
+      '@types/react-dom': '*'
+      react: ^16.8 || ^17.0 || ^18.0 || ^19.0 || ^19.0.0-rc
+      react-dom: ^16.8 || ^17.0 || ^18.0 || ^19.0 || ^19.0.0-rc
+    peerDependenciesMeta:
+      '@types/react':
+        optional: true
+      '@types/react-dom':
+        optional: true
+
+  '@radix-ui/react-visually-hidden@1.2.3':
+    resolution: {integrity: sha512-pzJq12tEaaIhqjbzpCuv/OypJY/BPavOofm+dbab+MHLajy277+1lLm6JFcGgF5eskJ6mquGirhXY2GD/8u8Ug==}
+    peerDependencies:
+      '@types/react': '*'
+      '@types/react-dom': '*'
+      react: ^16.8 || ^17.0 || ^18.0 || ^19.0 || ^19.0.0-rc
+      react-dom: ^16.8 || ^17.0 || ^18.0 || ^19.0 || ^19.0.0-rc
+    peerDependenciesMeta:
+      '@types/react':
+        optional: true
+      '@types/react-dom':
+        optional: true
+
   '@radix-ui/rect@1.1.1':
     resolution: {integrity: sha512-HPwpGIzkl28mWyZqG52jiqDJ12waP11Pa1lGoiyUkIEuMLBP0oeK/C89esbXrxsky5we7dfd8U58nm0SgAWpVw==}
 
@@ -2583,12 +2650,12 @@
   '@ungap/structured-clone@1.3.0':
     resolution: {integrity: sha512-WmoN8qaIAo7WTYWbAZuG8PYEhn5fkz7dZrqTBZ7dtt//lL2Gwms1IcnQ5yHqjDfX8Ft5j4YzDM23f87zBfDe9g==}
 
-  '@vite-pwa/astro@0.5.1':
-    resolution: {integrity: sha512-M0uWuqaVMY8ygWNxGPRmOGxdENHq1Q/j4zreGkS71qtXENQA4BY27hKQRqrHw2ME90RPTxsNfiXoiMo2VsAutQ==}
+  '@vite-pwa/astro@0.5.0':
+    resolution: {integrity: sha512-Yd3Pug/c1EUQJXWvzYh6eTtoqzmSKcdCqWCcNquZeaD13tLWpBb2FIPJ4HMULVY6+GfxMvrT+OBuMrbHQCvftw==}
     peerDependencies:
       '@vite-pwa/assets-generator': ^0.2.6
       astro: ^1.6.0 || ^2.0.0 || ^3.0.0 || ^4.0.0 || ^5.0.0
-      vite-plugin-pwa: '>=0.21.2 <1'
+      vite-plugin-pwa: '>=0.21.1 <1'
     peerDependenciesMeta:
       '@vite-pwa/assets-generator':
         optional: true
@@ -2731,9 +2798,9 @@
     resolution: {integrity: sha512-Izi8RQcffqCeNVgFigKli1ssklIbpHnCYc6AknXGYoB6grJqyeby7jv12JUQgmTAnIDnbck1uxksT4dzN3PWBA==}
     engines: {node: '>=12'}
 
-  astro@5.8.1:
-    resolution: {integrity: sha512-lkBg1smMRFW+FQ6i92SgEN53o4+ItRjlRt6Ck+rEjmTcb57Bid7faTNKUQNYuNnxiesTWw3NJDyVPQPbfKDyfw==}
-    engines: {node: 18.20.8 || ^20.3.0 || >=22.0.0, npm: '>=9.6.5', pnpm: '>=7.1.0'}
+  astro@5.7.13:
+    resolution: {integrity: sha512-cRGq2llKOhV3XMcYwQpfBIUcssN6HEK5CRbcMxAfd9OcFhvWE7KUy50zLioAZVVl3AqgUTJoNTlmZfD2eG0G1w==}
+    engines: {node: ^18.17.1 || ^20.3.0 || >=22.0.0, npm: '>=9.6.5', pnpm: '>=7.1.0'}
     hasBin: true
 
   async-function@1.0.0:
@@ -5581,10 +5648,10 @@
 
   '@astrojs/internal-helpers@0.6.1': {}
 
-  '@astrojs/markdown-remark@6.3.2':
+  '@astrojs/markdown-remark@6.3.1':
     dependencies:
       '@astrojs/internal-helpers': 0.6.1
-      '@astrojs/prism': 3.3.0
+      '@astrojs/prism': 3.2.0
       github-slugger: 2.0.0
       hast-util-from-html: 2.0.3
       hast-util-to-text: 4.0.2
@@ -5612,7 +5679,7 @@
       '@qwik.dev/partytown': 0.11.0
       mrmime: 2.0.1
 
-  '@astrojs/prism@3.3.0':
+  '@astrojs/prism@3.2.0':
     dependencies:
       prismjs: 1.30.0
 
@@ -5639,15 +5706,9 @@
       - tsx
       - yaml
 
-<<<<<<< HEAD
-  '@astrojs/tailwind@5.1.5(astro@5.7.13(@types/node@22.15.19)(jiti@1.21.7)(rollup@4.41.0)(terser@5.39.2)(typescript@5.7.3)(yaml@2.7.0))(tailwindcss@3.4.17)':
-    dependencies:
-      astro: 5.7.13(@types/node@22.15.19)(jiti@1.21.7)(rollup@4.41.0)(terser@5.39.2)(typescript@5.7.3)(yaml@2.7.0)
-=======
-  '@astrojs/tailwind@5.1.5(astro@5.8.1(@types/node@22.15.19)(jiti@1.21.7)(rollup@2.79.2)(terser@5.40.0)(typescript@5.8.3)(yaml@2.7.0))(tailwindcss@3.4.17)':
-    dependencies:
-      astro: 5.8.1(@types/node@22.15.19)(jiti@1.21.7)(rollup@2.79.2)(terser@5.40.0)(typescript@5.8.3)(yaml@2.7.0)
->>>>>>> 91d526c5
+  '@astrojs/tailwind@5.1.5(astro@5.7.13(@types/node@22.15.19)(jiti@1.21.7)(rollup@2.79.2)(terser@5.40.0)(typescript@5.8.3)(yaml@2.7.0))(tailwindcss@3.4.17)':
+    dependencies:
+      astro: 5.7.13(@types/node@22.15.19)(jiti@1.21.7)(rollup@2.79.2)(terser@5.40.0)(typescript@5.8.3)(yaml@2.7.0)
       autoprefixer: 10.4.20(postcss@8.5.1)
       postcss: 8.5.1
       postcss-load-config: 4.0.2(postcss@8.5.1)
@@ -5655,7 +5716,7 @@
     transitivePeerDependencies:
       - ts-node
 
-  '@astrojs/telemetry@3.3.0':
+  '@astrojs/telemetry@3.2.1':
     dependencies:
       ci-info: 4.2.0
       debug: 4.4.1
@@ -6811,6 +6872,15 @@
       '@types/react': 19.0.8
       '@types/react-dom': 19.0.3(@types/react@19.0.8)
 
+  '@radix-ui/react-arrow@1.1.6(@types/react-dom@19.0.3(@types/react@19.0.8))(@types/react@19.0.8)(react-dom@19.0.0(react@19.0.0))(react@19.0.0)':
+    dependencies:
+      '@radix-ui/react-primitive': 2.1.2(@types/react-dom@19.0.3(@types/react@19.0.8))(@types/react@19.0.8)(react-dom@19.0.0(react@19.0.0))(react@19.0.0)
+      react: 19.0.0
+      react-dom: 19.0.0(react@19.0.0)
+    optionalDependencies:
+      '@types/react': 19.0.8
+      '@types/react-dom': 19.0.3(@types/react@19.0.8)
+
   '@radix-ui/react-arrow@1.1.7(@types/react-dom@19.0.3(@types/react@19.0.8))(@types/react@19.0.8)(react-dom@19.0.0(react@19.0.0))(react@19.0.0)':
     dependencies:
       '@radix-ui/react-primitive': 2.1.3(@types/react-dom@19.0.3(@types/react@19.0.8))(@types/react@19.0.8)(react-dom@19.0.0(react@19.0.0))(react@19.0.0)
@@ -6899,6 +6969,19 @@
       '@radix-ui/primitive': 1.1.2
       '@radix-ui/react-compose-refs': 1.1.2(@types/react@19.0.8)(react@19.0.0)
       '@radix-ui/react-primitive': 2.1.3(@types/react-dom@19.0.3(@types/react@19.0.8))(@types/react@19.0.8)(react-dom@19.0.0(react@19.0.0))(react@19.0.0)
+      '@radix-ui/react-use-callback-ref': 1.1.1(@types/react@19.0.8)(react@19.0.0)
+      '@radix-ui/react-use-escape-keydown': 1.1.1(@types/react@19.0.8)(react@19.0.0)
+      react: 19.0.0
+      react-dom: 19.0.0(react@19.0.0)
+    optionalDependencies:
+      '@types/react': 19.0.8
+      '@types/react-dom': 19.0.3(@types/react@19.0.8)
+
+  '@radix-ui/react-dismissable-layer@1.1.9(@types/react-dom@19.0.3(@types/react@19.0.8))(@types/react@19.0.8)(react-dom@19.0.0(react@19.0.0))(react@19.0.0)':
+    dependencies:
+      '@radix-ui/primitive': 1.1.2
+      '@radix-ui/react-compose-refs': 1.1.2(@types/react@19.0.8)(react@19.0.0)
+      '@radix-ui/react-primitive': 2.1.2(@types/react-dom@19.0.3(@types/react@19.0.8))(@types/react@19.0.8)(react-dom@19.0.0(react@19.0.0))(react@19.0.0)
       '@radix-ui/react-use-callback-ref': 1.1.1(@types/react@19.0.8)(react@19.0.0)
       '@radix-ui/react-use-escape-keydown': 1.1.1(@types/react@19.0.8)(react@19.0.0)
       react: 19.0.0
@@ -6970,6 +7053,24 @@
       '@types/react': 19.0.8
       '@types/react-dom': 19.0.3(@types/react@19.0.8)
 
+  '@radix-ui/react-popper@1.2.6(@types/react-dom@19.0.3(@types/react@19.0.8))(@types/react@19.0.8)(react-dom@19.0.0(react@19.0.0))(react@19.0.0)':
+    dependencies:
+      '@floating-ui/react-dom': 2.1.3(react-dom@19.0.0(react@19.0.0))(react@19.0.0)
+      '@radix-ui/react-arrow': 1.1.6(@types/react-dom@19.0.3(@types/react@19.0.8))(@types/react@19.0.8)(react-dom@19.0.0(react@19.0.0))(react@19.0.0)
+      '@radix-ui/react-compose-refs': 1.1.2(@types/react@19.0.8)(react@19.0.0)
+      '@radix-ui/react-context': 1.1.2(@types/react@19.0.8)(react@19.0.0)
+      '@radix-ui/react-primitive': 2.1.2(@types/react-dom@19.0.3(@types/react@19.0.8))(@types/react@19.0.8)(react-dom@19.0.0(react@19.0.0))(react@19.0.0)
+      '@radix-ui/react-use-callback-ref': 1.1.1(@types/react@19.0.8)(react@19.0.0)
+      '@radix-ui/react-use-layout-effect': 1.1.1(@types/react@19.0.8)(react@19.0.0)
+      '@radix-ui/react-use-rect': 1.1.1(@types/react@19.0.8)(react@19.0.0)
+      '@radix-ui/react-use-size': 1.1.1(@types/react@19.0.8)(react@19.0.0)
+      '@radix-ui/rect': 1.1.1
+      react: 19.0.0
+      react-dom: 19.0.0(react@19.0.0)
+    optionalDependencies:
+      '@types/react': 19.0.8
+      '@types/react-dom': 19.0.3(@types/react@19.0.8)
+
   '@radix-ui/react-popper@1.2.7(@types/react-dom@19.0.3(@types/react@19.0.8))(@types/react@19.0.8)(react-dom@19.0.0(react@19.0.0))(react@19.0.0)':
     dependencies:
       '@floating-ui/react-dom': 2.1.3(react-dom@19.0.0(react@19.0.0))(react@19.0.0)
@@ -6988,6 +7089,16 @@
       '@types/react': 19.0.8
       '@types/react-dom': 19.0.3(@types/react@19.0.8)
 
+  '@radix-ui/react-portal@1.1.8(@types/react-dom@19.0.3(@types/react@19.0.8))(@types/react@19.0.8)(react-dom@19.0.0(react@19.0.0))(react@19.0.0)':
+    dependencies:
+      '@radix-ui/react-primitive': 2.1.2(@types/react-dom@19.0.3(@types/react@19.0.8))(@types/react@19.0.8)(react-dom@19.0.0(react@19.0.0))(react@19.0.0)
+      '@radix-ui/react-use-layout-effect': 1.1.1(@types/react@19.0.8)(react@19.0.0)
+      react: 19.0.0
+      react-dom: 19.0.0(react@19.0.0)
+    optionalDependencies:
+      '@types/react': 19.0.8
+      '@types/react-dom': 19.0.3(@types/react@19.0.8)
+
   '@radix-ui/react-portal@1.1.9(@types/react-dom@19.0.3(@types/react@19.0.8))(@types/react@19.0.8)(react-dom@19.0.0(react@19.0.0))(react@19.0.0)':
     dependencies:
       '@radix-ui/react-primitive': 2.1.3(@types/react-dom@19.0.3(@types/react@19.0.8))(@types/react@19.0.8)(react-dom@19.0.0(react@19.0.0))(react@19.0.0)
@@ -7011,6 +7122,15 @@
   '@radix-ui/react-primitive@2.0.2(@types/react-dom@19.0.3(@types/react@19.0.8))(@types/react@19.0.8)(react-dom@19.0.0(react@19.0.0))(react@19.0.0)':
     dependencies:
       '@radix-ui/react-slot': 1.1.2(@types/react@19.0.8)(react@19.0.0)
+      react: 19.0.0
+      react-dom: 19.0.0(react@19.0.0)
+    optionalDependencies:
+      '@types/react': 19.0.8
+      '@types/react-dom': 19.0.3(@types/react@19.0.8)
+
+  '@radix-ui/react-primitive@2.1.2(@types/react-dom@19.0.3(@types/react@19.0.8))(@types/react@19.0.8)(react-dom@19.0.0(react@19.0.0))(react@19.0.0)':
+    dependencies:
+      '@radix-ui/react-slot': 1.2.2(@types/react@19.0.8)(react@19.0.0)
       react: 19.0.0
       react-dom: 19.0.0(react@19.0.0)
     optionalDependencies:
@@ -7088,14 +7208,20 @@
     optionalDependencies:
       '@types/react': 19.0.8
 
-  '@radix-ui/react-slot@1.2.3(@types/react@19.0.8)(react@19.0.0)':
+  '@radix-ui/react-slot@1.2.2(@types/react@19.0.8)(react@19.0.0)':
     dependencies:
       '@radix-ui/react-compose-refs': 1.1.2(@types/react@19.0.8)(react@19.0.0)
       react: 19.0.0
     optionalDependencies:
       '@types/react': 19.0.8
 
-<<<<<<< HEAD
+  '@radix-ui/react-slot@1.2.3(@types/react@19.0.8)(react@19.0.0)':
+    dependencies:
+      '@radix-ui/react-compose-refs': 1.1.2(@types/react@19.0.8)(react@19.0.0)
+      react: 19.0.0
+    optionalDependencies:
+      '@types/react': 19.0.8
+
   '@radix-ui/react-toggle-group@1.1.10(@types/react-dom@19.0.3(@types/react@19.0.8))(@types/react@19.0.8)(react-dom@19.0.0(react@19.0.0))(react@19.0.0)':
     dependencies:
       '@radix-ui/primitive': 1.1.2
@@ -7123,22 +7249,19 @@
       '@types/react-dom': 19.0.3(@types/react@19.0.8)
 
   '@radix-ui/react-tooltip@1.2.6(@types/react-dom@19.0.3(@types/react@19.0.8))(@types/react@19.0.8)(react-dom@19.0.0(react@19.0.0))(react@19.0.0)':
-=======
-  '@radix-ui/react-tooltip@1.2.7(@types/react-dom@19.0.3(@types/react@19.0.8))(@types/react@19.0.8)(react-dom@19.0.0(react@19.0.0))(react@19.0.0)':
->>>>>>> 91d526c5
     dependencies:
       '@radix-ui/primitive': 1.1.2
       '@radix-ui/react-compose-refs': 1.1.2(@types/react@19.0.8)(react@19.0.0)
       '@radix-ui/react-context': 1.1.2(@types/react@19.0.8)(react@19.0.0)
-      '@radix-ui/react-dismissable-layer': 1.1.10(@types/react-dom@19.0.3(@types/react@19.0.8))(@types/react@19.0.8)(react-dom@19.0.0(react@19.0.0))(react@19.0.0)
+      '@radix-ui/react-dismissable-layer': 1.1.9(@types/react-dom@19.0.3(@types/react@19.0.8))(@types/react@19.0.8)(react-dom@19.0.0(react@19.0.0))(react@19.0.0)
       '@radix-ui/react-id': 1.1.1(@types/react@19.0.8)(react@19.0.0)
-      '@radix-ui/react-popper': 1.2.7(@types/react-dom@19.0.3(@types/react@19.0.8))(@types/react@19.0.8)(react-dom@19.0.0(react@19.0.0))(react@19.0.0)
-      '@radix-ui/react-portal': 1.1.9(@types/react-dom@19.0.3(@types/react@19.0.8))(@types/react@19.0.8)(react-dom@19.0.0(react@19.0.0))(react@19.0.0)
+      '@radix-ui/react-popper': 1.2.6(@types/react-dom@19.0.3(@types/react@19.0.8))(@types/react@19.0.8)(react-dom@19.0.0(react@19.0.0))(react@19.0.0)
+      '@radix-ui/react-portal': 1.1.8(@types/react-dom@19.0.3(@types/react@19.0.8))(@types/react@19.0.8)(react-dom@19.0.0(react@19.0.0))(react@19.0.0)
       '@radix-ui/react-presence': 1.1.4(@types/react-dom@19.0.3(@types/react@19.0.8))(@types/react@19.0.8)(react-dom@19.0.0(react@19.0.0))(react@19.0.0)
-      '@radix-ui/react-primitive': 2.1.3(@types/react-dom@19.0.3(@types/react@19.0.8))(@types/react@19.0.8)(react-dom@19.0.0(react@19.0.0))(react@19.0.0)
-      '@radix-ui/react-slot': 1.2.3(@types/react@19.0.8)(react@19.0.0)
+      '@radix-ui/react-primitive': 2.1.2(@types/react-dom@19.0.3(@types/react@19.0.8))(@types/react@19.0.8)(react-dom@19.0.0(react@19.0.0))(react@19.0.0)
+      '@radix-ui/react-slot': 1.2.2(@types/react@19.0.8)(react@19.0.0)
       '@radix-ui/react-use-controllable-state': 1.2.2(@types/react@19.0.8)(react@19.0.0)
-      '@radix-ui/react-visually-hidden': 1.2.3(@types/react-dom@19.0.3(@types/react@19.0.8))(@types/react@19.0.8)(react-dom@19.0.0(react@19.0.0))(react@19.0.0)
+      '@radix-ui/react-visually-hidden': 1.2.2(@types/react-dom@19.0.3(@types/react@19.0.8))(@types/react@19.0.8)(react-dom@19.0.0(react@19.0.0))(react@19.0.0)
       react: 19.0.0
       react-dom: 19.0.0(react@19.0.0)
     optionalDependencies:
@@ -7204,6 +7327,15 @@
       react: 19.0.0
     optionalDependencies:
       '@types/react': 19.0.8
+
+  '@radix-ui/react-visually-hidden@1.2.2(@types/react-dom@19.0.3(@types/react@19.0.8))(@types/react@19.0.8)(react-dom@19.0.0(react@19.0.0))(react@19.0.0)':
+    dependencies:
+      '@radix-ui/react-primitive': 2.1.2(@types/react-dom@19.0.3(@types/react@19.0.8))(@types/react@19.0.8)(react-dom@19.0.0(react@19.0.0))(react@19.0.0)
+      react: 19.0.0
+      react-dom: 19.0.0(react@19.0.0)
+    optionalDependencies:
+      '@types/react': 19.0.8
+      '@types/react-dom': 19.0.3(@types/react@19.0.8)
 
   '@radix-ui/react-visually-hidden@1.2.3(@types/react-dom@19.0.3(@types/react@19.0.8))(@types/react@19.0.8)(react-dom@19.0.0(react@19.0.0))(react@19.0.0)':
     dependencies:
@@ -7271,14 +7403,6 @@
       picomatch: 4.0.2
     optionalDependencies:
       rollup: 2.79.2
-
-  '@rollup/pluginutils@5.1.4(rollup@4.41.0)':
-    dependencies:
-      '@types/estree': 1.0.7
-      estree-walker: 2.0.2
-      picomatch: 4.0.2
-    optionalDependencies:
-      rollup: 4.41.0
 
   '@rollup/rollup-android-arm-eabi@4.34.1':
     optional: true
@@ -8732,17 +8856,10 @@
 
   '@ungap/structured-clone@1.3.0': {}
 
-<<<<<<< HEAD
-  '@vite-pwa/astro@0.5.0(astro@5.7.13(@types/node@22.15.19)(jiti@1.21.7)(rollup@4.41.0)(terser@5.39.2)(typescript@5.7.3)(yaml@2.7.0))(vite-plugin-pwa@0.21.1(vite@6.3.5(@types/node@22.15.19)(jiti@1.21.7)(terser@5.39.2)(yaml@2.7.0))(workbox-build@7.3.0(@types/babel__core@7.20.5))(workbox-window@7.3.0))':
-    dependencies:
-      astro: 5.7.13(@types/node@22.15.19)(jiti@1.21.7)(rollup@4.41.0)(terser@5.39.2)(typescript@5.7.3)(yaml@2.7.0)
-      vite-plugin-pwa: 0.21.1(vite@6.3.5(@types/node@22.15.19)(jiti@1.21.7)(terser@5.39.2)(yaml@2.7.0))(workbox-build@7.3.0(@types/babel__core@7.20.5))(workbox-window@7.3.0)
-=======
-  '@vite-pwa/astro@0.5.1(astro@5.8.1(@types/node@22.15.19)(jiti@1.21.7)(rollup@2.79.2)(terser@5.40.0)(typescript@5.8.3)(yaml@2.7.0))(vite-plugin-pwa@0.21.1(vite@6.3.5(@types/node@22.15.19)(jiti@1.21.7)(terser@5.40.0)(yaml@2.7.0))(workbox-build@7.3.0(@types/babel__core@7.20.5))(workbox-window@7.3.0))':
-    dependencies:
-      astro: 5.8.1(@types/node@22.15.19)(jiti@1.21.7)(rollup@2.79.2)(terser@5.40.0)(typescript@5.8.3)(yaml@2.7.0)
+  '@vite-pwa/astro@0.5.0(astro@5.7.13(@types/node@22.15.19)(jiti@1.21.7)(rollup@2.79.2)(terser@5.40.0)(typescript@5.8.3)(yaml@2.7.0))(vite-plugin-pwa@0.21.1(vite@6.3.5(@types/node@22.15.19)(jiti@1.21.7)(terser@5.40.0)(yaml@2.7.0))(workbox-build@7.3.0(@types/babel__core@7.20.5))(workbox-window@7.3.0))':
+    dependencies:
+      astro: 5.7.13(@types/node@22.15.19)(jiti@1.21.7)(rollup@2.79.2)(terser@5.40.0)(typescript@5.8.3)(yaml@2.7.0)
       vite-plugin-pwa: 0.21.1(vite@6.3.5(@types/node@22.15.19)(jiti@1.21.7)(terser@5.40.0)(yaml@2.7.0))(workbox-build@7.3.0(@types/babel__core@7.20.5))(workbox-window@7.3.0)
->>>>>>> 91d526c5
 
   '@vitejs/plugin-react@4.3.4(vite@6.0.11(@types/node@22.15.19)(jiti@1.21.7)(terser@5.40.0)(yaml@2.7.0))':
     dependencies:
@@ -8916,19 +9033,15 @@
 
   assertion-error@2.0.1: {}
 
-<<<<<<< HEAD
-  astro@5.7.13(@types/node@22.15.19)(jiti@1.21.7)(rollup@4.41.0)(terser@5.39.2)(typescript@5.7.3)(yaml@2.7.0):
-=======
-  astro@5.8.1(@types/node@22.15.19)(jiti@1.21.7)(rollup@2.79.2)(terser@5.40.0)(typescript@5.8.3)(yaml@2.7.0):
->>>>>>> 91d526c5
+  astro@5.7.13(@types/node@22.15.19)(jiti@1.21.7)(rollup@2.79.2)(terser@5.40.0)(typescript@5.8.3)(yaml@2.7.0):
     dependencies:
       '@astrojs/compiler': 2.12.0
       '@astrojs/internal-helpers': 0.6.1
-      '@astrojs/markdown-remark': 6.3.2
-      '@astrojs/telemetry': 3.3.0
+      '@astrojs/markdown-remark': 6.3.1
+      '@astrojs/telemetry': 3.2.1
       '@capsizecss/unpack': 2.4.0
       '@oslojs/encoding': 1.1.0
-      '@rollup/pluginutils': 5.1.4(rollup@4.41.0)
+      '@rollup/pluginutils': 5.1.4(rollup@2.79.2)
       acorn: 8.14.1
       aria-query: 5.3.2
       axobject-query: 4.1.0
@@ -8952,7 +9065,6 @@
       github-slugger: 2.0.0
       html-escaper: 3.0.3
       http-cache-semantics: 4.2.0
-      import-meta-resolve: 4.1.0
       js-yaml: 4.1.0
       kleur: 4.1.5
       magic-string: 0.30.17
